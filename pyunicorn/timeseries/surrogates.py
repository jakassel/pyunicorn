--- conflicted
+++ resolved
@@ -173,12 +173,8 @@
         :return: the embedded time series.
         """
         if self.silence_level <= 1:
-<<<<<<< HEAD
-            print("Embedding all time series in dimension", dimension, \
-=======
-            print("Embedding all time series in dimension", dimension,
->>>>>>> a173aea0
-                  "and with lag", delay, "...")
+            print(f"Embedding all time series in dimension {dimension} "
+                  "and with lag {delay} ...")
         (N, n_time) = time_series_array.shape
 
         embedding = np.empty((N, n_time - (dimension - 1)*delay, dimension))
@@ -634,12 +630,8 @@
         :return: the similarity measure histogram and lower bin boundaries.
         """
         if self.silence_level <= 1:
-            print("Estimating probability density distribution of \
-<<<<<<< HEAD
-original_data data...")
-=======
-                  original_data data...")
->>>>>>> a173aea0
+            print("Estimating probability density distribution of "
+                  "original_data ...")
 
         #  Normalize original_data time series to zero mean and unit variance
         if not self._normalized:
@@ -687,11 +679,7 @@
         :return: similarity measure test histogram and lower bin boundaries.
         """
         if self.silence_level <= 1:
-<<<<<<< HEAD
-            print("Starting significance test based on", realizations, \
-=======
-            print("Starting significance test based on", realizations,
->>>>>>> a173aea0
+            print(f"Starting significance test based on {realizations} "
                   "realizations of surrogates...")
 
         original_data = self.original_data
