#!/usr/bin/python
# -*- coding: utf-8 -*-
#
# This file is part of pyunicorn.
# Copyright (C) 2008--2017 Jonathan F. Donges and pyunicorn authors
# URL: <http://www.pik-potsdam.de/members/donges/software>
# License: BSD (3-clause)

"""
Provides classes for analyzing spatially embedded complex networks, handling
multivariate data and generating time series surrogates.
"""

# general TODO:
# - find segfault problem in a.w. shortest path betweenness
# - rename aw... to nsi... (node splitting invariant)
# - implement "corrected" node splitting invariant measures named cnsi...
#   (see paper)
# - implement Newman modularity and iterative division
# - treat type-related ambiguities more thoroughly
#   (flatten(), list(...), astype(...) etc.)

#
#  Import essential packages
#


import sys                          # performance testing
import time
from functools import wraps         # helper function for decorators

import numpy as np                  # array object and fast numerics
from numpy import random
from scipy import linalg            # solvers
from scipy.linalg import matfuncs
from scipy import sparse as sp      # fast sparse matrices
from scipy.sparse.linalg import eigsh, inv, splu

import igraph                       # high performance graph theory tools

<<<<<<< HEAD
# Progressbar breaks Network import on python 3.
# TODO: Use progressbar3?
if sys.version < '3':
    has_progressbar = True
    from ..utils import progressbar     # easy progress bar handling
else:
    has_progressbar = False

from .. import mpi                  # parallelized computations
=======
from ..utils import progressbar     # easy progress bar handling
from ..utils import mpi             # parallelized computations
>>>>>>> a173aea0

from ._ext.numerics import _local_cliquishness_4thorder, \
    _local_cliquishness_5thorder, _cy_mpi_nsi_newman_betweenness, \
    _cy_mpi_newman_betweenness, _nsi_betweenness, _higher_order_transitivity4,\
    _newman_betweenness_badly_cython, _do_nsi_clustering_I, \
    _do_nsi_clustering_II, _do_nsi_hamming_clustering


def nz_coords(matrix):
    """
    Find coordinates of all non-zero entries in a sparse matrix.

    :return: list of coordinates [row,col]
    :rtype:  array([[int>=0,int>=0]])
    """
    return np.array(matrix.nonzero()).T


def cache_helper(self, cat, key, msg, func, *args, **kwargs):
    """
    Cache result of a function in a subdict of :attr:`self.cache`.

    :arg str cat: cache category
    :arg str key: cache key
    :arg str msg: message to be displayed during first calculation
    :arg func func: function to be cached
    """
    # categories can be added on the fly?!?!
    self.cache.setdefault(cat, {})

    if self.cache[cat].setdefault(key) is None:
        if msg is not None and self.silence_level <= 1:
            print('Calculating ' + msg + '...')
        self.cache[cat][key] = func(self, *args, **kwargs)
    return self.cache[cat][key]


def cached_const(cat, key, msg=None):
    """
    Cache result of decorated method in a fixed subdict of :attr:`self.cache`.
    """
    def wrapper(func):
        @wraps(func)
        def wrapped(self, *args, **kwargs):
            return cache_helper(self, cat, key, msg, func, *args, **kwargs)
        return wrapped
    return wrapper


def cached_var(cat, msg=None):
    """
    Cache result of decorated method in a variable subdict of
    :attr:`self.cache`, specified as first argument to the decorated method.
    """
    def wrapper(func):
        @wraps(func)
        def wrapped(self, key=None, **kwargs):
            return cache_helper(self, cat, key, msg, func, key, **kwargs)
        return wrapped
    return wrapper


class NetworkError(Exception):
    """
    Used for all exceptions raised by Network.
    """
    def __init__(self, value):
        Exception.__init__(self)
        self.value = value

    def __str__(self):
        return repr(self.value)


#
#  Define class Network
#

class Network(object):
    """
    A Network is a simple, undirected or directed graph with optional node
    and/or link weights. This class encapsulates data structures and methods to
    represent, generate and analyze such structures.

    Network relies on the package igraph for many of its features, but also
    implements new functionality. Highlights include weighted and directed
    statistical network measures, measures based on random walks, and
    node splitting invariant network measures.

    **Examples:**

    Create an undirected network given the adjacency matrix:

    >>> net = Network(adjacency=[[0,1,0,0,0,0], [1,0,1,0,0,1],
    ...                          [0,1,0,1,1,0], [0,0,1,0,1,0],
    ...                          [0,0,1,1,0,1], [0,1,0,0,1,0]])

    Create an Erdos-Renyi random graph:

    >>> net = Network.ErdosRenyi(n_nodes=100, link_probability=0.05)
    Generating Erdos-Renyi random graph with 100 nodes and probability 0.05...
    """

    #
    #  Definitions of internal methods
    #

    def __init__(self, adjacency=None, edge_list=None, directed=False,
                 node_weights=None, silence_level=0):
        """
        Return a new directed or undirected Network object
        with given adjacency matrix and optional node weights.

        :type adjacency: square array-like [node,node], or pysparse matrix of
            0s and 1s
        :arg  adjacency: Adjacency matrix of the new network.  Entry [i,j]
            indicates whether node i links to node j.  Its diagonal must be
            zero.  Must be symmetric if directed=False.
        :type edge_list: array-like list of lists
        :arg  edge_list: Edge list of the new network.  Entries [i,0], [i,1]
            contain the end-nodes of an edge.
        :arg bool directed: Indicates whether the network shall be considered
            as directed. If False, adjacency must be symmetric.
        :type node_weights: 1d numpy array or list [node] of floats >= 0
        :arg  node_weights: Optional array or list of node weights to be used
            for node splitting invariant network measures.  Entry [i] is the
            weight of node i.  (Default: list of ones)
        :type silence_level: int >= 0
        :arg  silence_level: The higher, the less progress info is output.
        :rtype: :class:`Network` instance
        :return: The new network.
        """

        self.directed = directed
        """(bool) Indicates whether the network is directed."""
        self.silence_level = silence_level
        """(int>=0) higher -> less progress info"""

        self.N = 0
        """(int>0) number of nodes"""
        self.n_links = 0
        """(int>0) number of links"""
        self.link_density = 0
        """(0<float<1) proportion of linked node pairs"""

        self.sp_A = None
        """(sparse.csc_matrix([[int,int]]) with entries 0,1)
        Adjacency matrix. A[i,j]=1 indicates a link i -> j. Symmetric if the
        network is undirected."""
        self.sp_dtype = None

        self.graph = None
        """(igraph.Graph) Embedded graph object providing some standard network
        measures."""

        self._node_weights = None
        """(array([int>=0])) array of node weights"""
        self.mean_node_weight = 0
        """mean node weight"""
        self.total_node_weight = 0
        """total node weight"""

        self.cache = {'base': {}, 'nsi': {}, 'paths': {}}
        """(dict) cache of re-usable computation results"""

        if adjacency is not None:
            self._set_adjacency(adjacency)
        elif edge_list is not None:
            self.set_edge_list(edge_list)
        else:
            raise NetworkError("An adjacency matrix or edge list has to be \
                               given to initialize an instance of Network.")

        self._set_node_weights(node_weights)
        self.degree()

    def __str__(self):
        """
        Return a short summary of the network.

        **Example:**

        >>> print(Network.SmallTestNetwork())
        Network: undirected, 6 nodes, 7 links, link density 0.467.

        :rtype: string
        """
        return ('Network: %sdirected, %i nodes, %i links, ' +
                'link density %.3f.') % ('' if self.directed else 'un', self.N,
                                         self.n_links, self.link_density)

    def __len__(self):
        """
        Return the number of nodes as the 'length'.

        **Example:**

        >>> len(Network.SmallTestNetwork())
        6

        :rtype: int > 0
        """
        return self.N

    def clear_cache(self):
        """
        Clear cache of information that can be recalculated from basic data.
        """
        self.cache['base'] = {}
        self.clear_nsi_cache()
        self.clear_paths_cache()

    def clear_nsi_cache(self):
        """
        Clear cache of information that can be recalculated from basic data
        and depends on the node weights.
        """
        self.cache['nsi'] = {}

    def clear_paths_cache(self):
        """
        Clear cache of path legths for link attributes.
        """
        for attr in self.cache['paths']:
            self.clear_link_attribute(attr)
        self.cache['paths'] = {}

    def copy(self):
        """
        Return a copy of the network.
        """
        return Network(adjacency=self.sp_A, directed=self.directed,
                       node_weights=self.node_weights,
                       silence_level=self.silence_level)

    def undirected_copy(self):
        """
        Return an undirected copy of the network.

        Nodes i and j are linked in the copy if, in the current network, i
        links to j or j links to i or both.

        **Example:**

        >>> net = Network(adjacency=[[0,1],[0,0]], directed=True); print(net)
        Network: directed, 2 nodes, 1 links, link density 0.500.
        >>> print(net.undirected_copy())
        Network: undirected, 2 nodes, 1 links, link density 1.000.

        :rtype: :class:`Network` instance
        """
        return Network(adjacency=self.undirected_adjacency(),
                       directed=False, node_weights=self.node_weights,
                       silence_level=self.silence_level)

    def permuted_copy(self, permutation):
        """
        Return a copy of the network with node numbers rearranged. This
        operation should not change topological information and network
        measures.

        :type permutation: array-like [int]
        :arg permutation: desired permutation of nodes
        :rtype: :class:`Network` instance
        """
        idx = np.array(permutation)
        if (sorted(idx) != np.arange(self.N)).any():
            raise NetworkError("Incorrect permutation indices!")

        return Network(adjacency=self.sp_A[idx][:, idx],
                       node_weights=self.node_weights[idx],
                       directed=self.directed,
                       silence_level=self.silence_level)

    def splitted_copy(self, node=-1, proportion=0.5):
        """
        Return a copy of the network with one node splitted.

        The specified node is split in two interlinked nodes
        which are linked to the same nodes as the original node,
        and the weight is splitted according to the given proportion.

        (This method is useful for testing the node splitting invariance
        of measures since a n.s.i. measure will be the same before and after
        the split.)

        **Example:**

        >>> net = Network.SmallTestNetwork(); print(net)
        Network: undirected, 6 nodes, 7 links, link density 0.467.
        >>> net2 = net.splitted_copy(node=5, proportion=0.2); print(net2)
        Network: undirected, 7 nodes, 9 links, link density 0.429.
        >>> print(net.node_weights); print(net2.node_weights)
        [ 1.5  1.7  1.9  2.1  2.3  2.5]
        [ 1.5  1.7  1.9  2.1  2.3  2.  0.5]

        :type node: int
        :arg  node: The index of the node to be splitted. If negative,
                    N + index is used. The new node gets index N. (Default: -1)

        :type proportion: float from 0 to 1
        :arg  proportion: The splitted node gets a new weight of
                          (1-proportion) * (weight of splitted node),
                          and the new node gets a weight of
                          proportion * (weight of splitted node).
                          (Default: 0.5)

        :rtype: :class:`Network`
        """
        N, A, w = self.N, self.sp_A, self.node_weights
        if node < 0:
            node += N

        new_A = sp.lil_matrix((N+1, N+1))
        new_w = np.zeros(N+1)
        new_A[:N, :N] = A
        # add last row and column
        new_A[:N, N] = A[:, node]
        new_A[N, :N] = A[node, :]
        # connect new node with original
        new_A[node, N] = new_A[N, node] = 1
        # copy and adjust weights
        new_w[:N] = w[:N]
        new_w[N] = proportion * w[node]
        new_w[node] = (1.0 - proportion) * w[node]

        new_NW = Network(adjacency=new_A, directed=self.directed,
                         node_weights=new_w, silence_level=self.silence_level)
        # -- Copy link attributes
        for a in self.graph.es.attributes():
            W = self.link_attribute(a)
            new_W = np.zeros((N+1, N+1))
            new_W[:N, :N] = W
            # add last row and column
            new_W[:N, N] = W[:, node]
            new_W[N, :N] = W[node, :]
            # assign weight between new node and original and for self loop
            new_W[node, N] = new_W[N, node] = new_W[N, N] = W[node, node]
            new_NW.set_link_attribute(a, new_W)
        # --
        return new_NW

    @property
    def adjacency(self):
        """
        Return the (possibly non-symmetric) adjacency matrix as a dense matrix.

        **Example:**

        >>> r(Network.SmallTestNetwork().adjacency)
        array([[0, 0, 0, 1, 1, 1], [0, 0, 1, 1, 1, 0], [0, 1, 0, 0, 1, 0],
               [1, 1, 0, 0, 0, 0], [1, 1, 1, 0, 0, 0], [1, 0, 0, 0, 0, 0]])

        :rtype: square numpy array [node,node] of 0s and 1s
        """
        return self.sp_A.A

    def _set_adjacency(self, adjacency):
        """
        Set a new adjacency matrix.

        **Example:**

        >>> net = Network.SmallTestNetwork(); print(net)
        Network: undirected, 6 nodes, 7 links, link density 0.467.
        >>> net.adjacency = [[0,1],[1,0]]; print(net)
        Network: undirected, 2 nodes, 1 links, link density 1.000.

        :type adjacency: square array-like [[0|1]]
        :arg  adjacency: Entry [i,j] indicates whether node i links to node j.
            Its diagonal must be zero. Symmetric if the network is undirected.
        """
        # convert to sparse matrix
        self.sp_A = None
        if not sp.issparse(adjacency):
            adjacency = sp.csc_matrix(np.array(adjacency))

        # ensure square matrix
        M, N = adjacency.shape
        if M != N:
            raise NetworkError("Adjacency must be square!")
        self.N = N
        if N < 32767:
            self.sp_dtype = np.int16
        else:
            self.sp_dtype = np.int32
        self.sp_A = adjacency.tocsc().astype(self.sp_dtype)

        # calculate graph attributes
        edges = nz_coords(adjacency)
        self.n_links = edges.shape[0]
        self.link_density = 1.0 * self.n_links / N / (N - 1)
        if not self.directed:
            self.n_links //= 2

        # create graph object
        self.graph = igraph.Graph(n=N, edges=list(edges),
                                  directed=self.directed)
        self.graph.simplify()
        Network.clear_cache(self)

    @adjacency.setter
    def adjacency(self, adjacency):
        self._set_adjacency(adjacency)

    def set_edge_list(self, edge_list):
        """
        Reset network from an edge list representation.

        .. note::
           Assumes that nodes are numbered by natural numbers from 0 to N-1
           without gaps!

        **Example:**

        :type edge_list: array-like [[int>=0,int>=0]]
        :arg  edge_list: [[i,j]] for edges i -> j
        """
        #  Convert to Numpy array and get number of nodes
        edges = np.array(edge_list)
        N = edges.max() + 1

        #  Symmetrize if undirected network
        if not self.directed:
            edges = np.append(edges, edges[:, [1, 0]], axis=0)

        #  Create sparse adjacency matrix from edge list
        sp_A = sp.coo_matrix(
            (np.ones_like(edges.T[0]), tuple(edges.T)), shape=(N, N))

        #  Set sparse adjacency matrix
        self.adjacency = sp_A

    @property
    def node_weights(self):
        """(array([int>=0])) array of node weights"""
        return self._node_weights

    def _set_node_weights(self, weights):
        """
        Set the node weights to be used for node splitting invariant network
        measures.

        **Example:**

        >>> net = Network.SmallTestNetwork(); print(net.node_weights)
        [ 1.5  1.7  1.9  2.1  2.3  2.5]
        >>> net.node_weights = [1,1,1,1,1,1]; print(net.node_weights)
        [ 1.  1.  1.  1.  1.  1.]

        :type weights: array-like [float>=0]
        :arg  weights: array-like [node] of weights (default: [1...1])
        """
        N = self.N
        self.clear_nsi_cache()

        if weights is None:
            w = np.ones(N, dtype=np.float)
        elif len(weights) != N:
            raise NetworkError("Incorrect number of node weights!")
        else:
            w = np.array(weights, dtype=np.float)

        self._node_weights = w
        self.mean_node_weight = w.mean()
        self.total_node_weight = w.sum()

    @node_weights.setter
    def node_weights(self, node_weights):
        self._set_node_weights(node_weights)

    def sp_Aplus(self):
        """A^+ = A + Id. matrix used in n.s.i. measures"""
        return self.sp_A + sp.identity(self.N, dtype=self.sp_dtype)

    def sp_diag_w(self):
        """Sparse diagonal matrix of node weights"""
        return sp.diags([self.node_weights], [0],
                        shape=(self.N, self.N), format='csc')

    def sp_diag_w_inv(self):
        """Sparse diagonal matrix of inverse node weights"""
        return sp.diags([1 / self.node_weights], [0],
                        shape=(self.N, self.N), format='csc')

    def sp_diag_sqrt_w(self):
        """Sparse diagonal matrix of square roots of node weights"""
        return sp.diags([np.sqrt(self.node_weights)], [0],
                        shape=(self.N, self.N), format='csc')

    #
    #  Load and save Network object
    #

    def save(self, filename, fileformat=None, *args, **kwds):
        """
        Save the Network object to a file.

        Unified writing function for graphs. Relies on and partially extends
        the corresponding igraph function. Refer to igraph documentation for
        further details on the various writer methods for different formats.

        This method tries to identify the format of the graph given in
        the first parameter (based on extension) and calls the corresponding
        writer method.

        Existing node and link attributes/weights are also stored depending
        on the chosen file format. E.g., the formats GraphML and gzipped
        GraphML are able to store both node and link weights.

        The remaining arguments are passed to the writer method without
        any changes.

        :arg str filename: The name of the file where the Network object is to
            be stored.
        :arg str fileformat: the format of the file (if one wants to override
            the format determined from the filename extension, or the filename
            itself is a stream). ``None`` means auto-detection. Possible values
            are: ``"ncol"`` (NCOL format), ``"lgl"`` (LGL format),
            ``"graphml"``, ``"graphmlz"`` (GraphML and gzipped GraphML format),
            ``"gml"`` (GML format), ``"dot"``, ``"graphviz"`` (DOT format, used
            by GraphViz), ``"net"``, ``"pajek"`` (Pajek format), ``"dimacs"``
            (DIMACS format), ``"edgelist"``, ``"edges"`` or ``"edge"`` (edge
            list), ``"adjacency"`` (adjacency matrix), ``"pickle"`` (Python
            pickled format), ``"svg"`` (Scalable Vector Graphics).
        """
        #  Store node weights as an igraph vertex attribute for saving
        #  Link attributes/weights are stored automatically if they exist
        if self.node_weights is not None:
            self.graph.vs.set_attribute_values(
                "node_weight_nsi", list(self.node_weights))

        self.graph.write(f=filename, format=fileformat, *args, **kwds)

    @staticmethod
    def Load(filename, fileformat=None, silence_level=0, *args, **kwds):
        """
        Return a Network object stored in a file.

        Unified reading function for graphs. Relies on and partially extends
        the corresponding igraph function. Refer to igraph documentation for
        further details on the various reader methods for different formats.

        This method tries to identify the format of the graph given in
        the first parameter and calls the corresponding reader method.

        Existing node and link attributes/weights are also restored depending
        on the chosen file format. E.g., the formats GraphML and gzipped
        GraphML are able to store both node and link weights.

        The remaining arguments are passed to the reader method without
        any changes.

        :arg str filename: The name of the file containing the Network object.
        :arg str fileformat: the format of the file (if known in advance).
          ``None`` means auto-detection. Possible values are: ``"ncol"`` (NCOL
          format), ``"lgl"`` (LGL format), ``"graphml"``, ``"graphmlz"``
          (GraphML and gzipped GraphML format), ``"gml"`` (GML format),
          ``"net"``, ``"pajek"`` (Pajek format), ``"dimacs"`` (DIMACS format),
          ``"edgelist"``, ``"edges"`` or ``"edge"`` (edge list),
          ``"adjacency"`` (adjacency matrix), ``"pickle"`` (Python pickled
          format).
        :type silence_level: int >= 0
        :arg  silence_level: The higher, the less progress info is output.
        :rtype: Network object
        :return: :class:`Network` instance.
        """
        #  Load to igraph Graph object
        graph = igraph.Graph.Read(f=filename, format=fileformat, *args, **kwds)
        return Network.FromIGraph(graph=graph, silence_level=silence_level)

    #
    #  Graph generation methods
    #

    @staticmethod
    def FromIGraph(graph, silence_level=0):
        """
        Return a :class:`Network` object given an igraph Graph object.

        :type graph: igraph Graph object
        :arg graph: The igraph Graph object to be converted.

        :type silence_level: int >= 0
        :arg  silence_level: The higher, the less progress info is output.

        :rtype: :class:`Network` instance
        :return: :class:`Network` object.
        """
        #  Get number of nodes
        N = len(graph.vs)

        #  Get directedness
        directed = graph.is_directed()

        #  Extract edge list
        edges = np.array(graph.get_edgelist())

        #  Symmetrize if undirected network
        if not directed:
            edges = np.append(edges, edges[:, [1, 0]], axis=0)

        #  Create sparse adjacency matrix from edge list
        sp_A = sp.coo_matrix(
            (np.ones_like(edges.T[0]), tuple(edges.T)), shape=(N, N))

        #  Extract node weights
        if "node_weight_nsi" in graph.vs.attribute_names():
            node_weights = np.array(
                graph.vs.get_attribute_values("node_weight_nsi"))
        else:
            node_weights = None

        net = Network(adjacency=sp_A, directed=directed,
                      node_weights=node_weights, silence_level=silence_level)

        #  Overwrite igraph Graph object in Network instance to restore link
        #  attributes/weights
        net.graph = graph
        net.clear_paths_cache()

        return net

    @staticmethod
    def SmallTestNetwork():
        """
        Return a 6-node undirected test network with node weights.

        The network looks like this::

                3 - 1
                |   | \\
            5 - 0 - 4 - 2

        The node weights are [1.5, 1.7, 1.9, 2.1, 2.3, 2.5],
        a typical node weight for corrected n.s.i. measures would be 2.0.

        :rtype: Network instance
        """
        nw = Network(adjacency=[[0, 0, 0, 1, 1, 1], [0, 0, 1, 1, 1, 0],
                                [0, 1, 0, 0, 1, 0], [1, 1, 0, 0, 0, 0],
                                [1, 1, 1, 0, 0, 0], [1, 0, 0, 0, 0, 0]],
                     directed=False,
                     node_weights=[1.5, 1.7, 1.9, 2.1, 2.3, 2.5],
                     silence_level=1)
        link_weights = np.array([[0, 0, 0, 1.3, 2.5, 1.1],
                                 [0, 0, 2.3, 2.9, 2.7, 0],
                                 [0, 2.3, 0, 0, 1.5, 0],
                                 [1.3, 2.9, 0, 0, 0, 0],
                                 [2.5, 2.7, 1.5, 0, 0, 0],
                                 [1.1, 0, 0, 0, 0, 0]])
        nw.set_link_attribute("link_weights", link_weights)
        return nw

    @staticmethod
    def SmallDirectedTestNetwork():
        """
        Return a 6-node directed test network with node and edge weights.

        The node weights are [1.5, 1.7, 1.9, 2.1, 2.3, 2.5],
        a typical node weight for corrected n.s.i. measures would be 2.0.

        :rtype: Network instance
        """
        nw = Network(adjacency=[[0, 1, 0, 1, 0, 0], [0, 0, 1, 0, 1, 0],
                                [0, 0, 0, 0, 0, 0], [0, 1, 0, 0, 0, 0],
                                [1, 0, 1, 0, 0, 0], [1, 0, 0, 0, 0, 0]],
                     directed=True,
                     node_weights=[1.5, 1.7, 1.9, 2.1, 2.3, 2.5],
                     silence_level=1)
        nw.set_link_attribute("link_weights", np.array([[0, 1.3, 0, 2.5, 0, 0],
                                                        [0, 0, 1.9, 0, 1.0, 0],
                                                        [0, 0, 0, 0, 0, 0],
                                                        [0, 3.0, 0, 0, 0, 0],
                                                        [2.1, 0, 2.7, 0, 0, 0],
                                                        [1.5, 0, 0, 0, 0, 0]]))
        return nw

    @staticmethod
    def ErdosRenyi(n_nodes=100, link_probability=None, n_links=None,
                   silence_level=0):
        """
        Return a new undirected Erdos-Renyi random graph
        with a given number of nodes and linking probability.

        The expected link density equals this probability.

        **Example:**

        >>> print(Network.ErdosRenyi(n_nodes=10, n_links=18))
        Generating Erdos-Renyi random graph with 10 nodes and 18 links...
        Network: undirected, 10 nodes, 18 links, link density 0.400.

        :type n_nodes: int > 0
        :arg  n_nodes: Number of nodes. (Default: 100)

        :type link_probability: float from 0 to 1, or None
        :arg  link_probability: If not None, each pair of nodes is
                                independently linked with this probability.
                                (Default: None)

        :type n_links: int > 0, or None
        :arg  n_links: If not None, this many links are assigned at random.
                       Must be None if link_probability is not None.
                       (Default: None)

        :type silence_level: int >= 0
        :arg  silence_level: The higher, the less progress info is output.

        :rtype: :class:`Network` instance
        """
        if link_probability is not None and n_links is None:
            if silence_level < 1:
                print("Generating Erdos-Renyi random graph with " +
                      str(n_nodes) + " nodes and probability " +
                      str(link_probability) + "...")

            graph = igraph.Graph.Erdos_Renyi(n=n_nodes, p=link_probability)
            #  Get edge list
            edge_list = graph.get_edgelist()

        elif link_probability is None and n_links is not None:
            if silence_level < 1:
                print("Generating Erdos-Renyi random graph with " +
                      str(n_nodes) + " nodes and " +
                      str(n_links) + " links...")

            graph = igraph.Graph.Erdos_Renyi(n=n_nodes, m=n_links)
            #  Get edge list
            edge_list = graph.get_edgelist()

        else:
            return None

        return Network(edge_list=edge_list, directed=False,
                       silence_level=silence_level)

    @staticmethod
    def BarabasiAlbert_igraph(n_nodes=100, n_links_each=5, silence_level=0):
        """
        Return a new undirected Barabasi-Albert random graph generated by
        igraph.

        CAUTION: actual no. of new links can be smaller than n_links_each
        because neighbours are drawn with replacement and graph is then
        simplified.

        The given number of nodes are added in turn to the initially empty node
        set, and each new node is linked to the given number of existing nodes.
        The resulting link density is approx. 2 * ``n_links_each``/``n_nodes``.

        **Example:** Generating a random tree:

        >>> net = Network.BarabasiAlbert_igraph(n_nodes=100, n_links_each=1)
        >>> print(net.link_density)
        0.02

        :type n_nodes: int > 0
        :arg  n_nodes: Number of nodes. (Default: 100)
        :type n_links_each: int > 0
        :arg  n_links_each: Number of links to existing nodes each new node
                            gets during construction. (Default: 5)
        :type silence_level: int >= 0
        :arg  silence_level: The higher, the less progress info is output.
        :rtype: :class:`Network` instance
        """
        graph = igraph.Graph.Barabasi(n=n_nodes, m=n_links_each)

        # Remove self-loops and multiple links, this does of course change the
        # actual degree sequence of the generated graph, but just slightly
        graph.simplify()
        edge_list = graph.get_edgelist()

        return Network(edge_list=edge_list, directed=False,
                       silence_level=silence_level)

    @staticmethod
    def BarabasiAlbert(n_nodes=100, n_links_each=5, silence_level=0):
        """
        Return a new undirected Barabasi-Albert random graph
        with exactly n_links_each * (n_nodes-n_links_each) links.

        :type silence_level: int >= 0
        :arg  silence_level: The higher, the less progress info is output.
        """
        # start with 1+m nodes of which the first is linked to the rest
        N, m = n_nodes, n_links_each
        A = sp.lil_matrix((N, N), dtype=np.int8)
        A[0, 1:1+m] = 1
        A[1:1+m, 0] = 1

        # inverse cum. degree distribution
        targets, last_child = np.zeros(2*m*(N-m), dtype=np.int8), np.zeros(N)
        targets[m:2*m] = range(1, 1+m)
        n_targets = 2*m
        for j in range(1+m, N):
            for it in range(m):
                while True:
                    i = targets[int(random.uniform(low=0, high=n_targets))]
                    if last_child[i] != j:
                        break
                A[i, j] = A[j, i] = 1
                targets[n_targets + it] = i
                last_child[i] = j
            targets[n_targets + m: n_targets + 2*m] = j
            n_targets += 2*m

        return Network(A, silence_level=silence_level)

    @staticmethod
    def GrowPreferentially_old(n_nodes=100, m=2, silence_level=0):
        """
        EXPERIMENTAL: Return a random network grown with preferential weight
        increase and preferential attachment.

        Return a random network grown as follows: Starting with a clique
        of m+1 unit weight nodes, iteratively add a unit weight node and then
        m times increase the weight of an existing node by one unit, for
        n=m+2...N. Choose the growing node with probabilities proportional to
        the node's weight. After each node addition or weight increase, add one
        link from the respective node to another node, chosen with probability
        proportional to that node's n.s.i. degree.

        :type silence_level: int >= 0
        :arg  silence_level: The higher, the less progress info is output.
        """
        N = n_nodes
        w, A = np.zeros(N, int), sp.lil_matrix((N, N))
        nbs = [[] for i in range(N)]

        # start with m+1 fully connected nodes
        w[:m+1] = 1

        # total weight now and in the end
        last_W = m+1
        # this is also approx. the total no. of links in the end!
        W = (m+1) * (N-m)
        inc_target = np.zeros(W, "int")  # inverse cum. w distribution
        inc_target[:m+1] = range(m+1)

        # max. possible w before step n: 1 + m(n-m-2),
        # so the addition in step n increases total n.s.i. degree by at most
        # 3 + m(n-m-2) <= nm,
        # each of the m weight increases increases it by at most n, totalling
        # mn,
        # and each of the m additional links increases it by at most
        # 2 * (1 + m(n-m-2) + m), totalling <= 2nm, all totalling <= 2nm^2
        # total n.s.i. degree now and max. in the end:
        # last_Kstar = (m+1)**2
        last_Kstar = (m+1)*m
        max_Kstar = N**2 * (m+1)**2
        # inverse cum. k* distribution
        link_target = np.zeros(max_Kstar, "int")

        for i in range(m+1):
            for j in range(i):
                A[i, j] = A[j, i] = 1
            nbs[i] = range(m+1)
            nbs[i].remove(i)
            link_target[(m+1)*i:(m+1)*(i+1)] = i

        for n in range(m+2, N+1):
            # add node n-1 with unit weight:
            w[n-1] = 1
            inc_target[last_W] = n-1
            last_W += 1
            # link it to some i:
            i = int(link_target[int(random.uniform(last_Kstar))])
            print("n", n, "i", i)
            A[i, n-1] = A[n-1, i] = 1
            nbs[n-1] = [i]
            nbs[i].append(n-1)
            link_target[last_Kstar] = i
            # link_target[last_Kstar+1:last_Kstar+2+w[i]] = n-1
            # last_Kstar += 2+w[i]
            link_target[last_Kstar+1] = n-1
            last_Kstar += 2

            for jj in range(m):
                # increase weight of some j not already linked to all:
                j = int(inc_target[int(random.uniform(last_W))])
                while len(nbs[j]) == n-1:
                    print(" not j", j)
                    j = int(inc_target[int(random.uniform(last_W))])
                w[j] += 1
                print(" jj", jj, "j", j, "w[j]", w[j])
                inc_target[last_W] = j
                last_W += 1
                # link_target[last_Kstar] = j
                # last_Kstar += 1
                # for i in nbs[j]:
                #     print("  i", i)
                #     link_target[last_Kstar] = i
                #     last_Kstar += 1

                # link it to some i not already linked to it:
                i = int(link_target[int(random.uniform(last_Kstar))])
                while i == j or A[i, j] == 1:
                    # print("  not i",i)
                    i = int(link_target[int(random.uniform(last_Kstar))])
                A[i, j] = A[j, i] = 1
                nbs[j].append(i)
                nbs[i].append(j)
                # print("  i",i,"nbs[i]",nbs[i],"nbs[j]",nbs[j])
                # link_target[last_Kstar:last_Kstar+w[j]] = i
                # last_Kstar += w[j]
                # link_target[last_Kstar:last_Kstar+w[i]] = j
                # last_Kstar += w[i]
                link_target[last_Kstar] = i
                link_target[last_Kstar+1] = j
                last_Kstar += 2

        del nbs, link_target, inc_target
        return Network(A, node_weights=w, silence_level=silence_level)

    @staticmethod
    def GrowPreferentially(n_nodes=100, n_growths=1, n_links_new=1,
                           n_links_old=1, nsi=True, preferential_exponent=1,
                           n_initials=1, silence_level=0):
        """
        EXPERIMENTAL: Return a random network grown with preferential weight
        increase and n.s.i. preferential attachment.

        Return a random network grown as follows: Starting with a clique
        of 2*n_links_new+1 unit weight nodes, iteratively add a unit weight
        node, connect it with n_links_new different existing nodes chosen
        with probabilities proportional to their current n.s.i. degree, then
        increase the weights of n_growths nodes chosen with probabilities
        proportional to their current weight (with replacement), then add
        n_links_old new links between pairs of nodes chosen with probabilities
        proportional to their current weight.

        :type silence_level: int >= 0
        :arg  silence_level: The higher, the less progress info is output.
        """
        N = n_nodes
        w, A = np.zeros(N, dtype=int), sp.lil_matrix((N, N))
        nbs = [[] for i in range(N)]
        inc_target = range(n_initials)

        if nsi:
            kstar = np.zeros(N)
            link_prob = np.zeros(N)  # w * kstar

            w[:n_initials] = 1
            link_prob[:n_initials] = 1
            total_link_prob = link_prob.sum()

            def _link_target():
                thd = random.uniform(low=0, high=total_link_prob)
                i = 0
                cum = link_prob[0]
                while cum < thd:
                    i += 1
                    cum += link_prob[i]
                return i
            if has_progressbar:
                progress = progressbar.ProgressBar(maxval=N).start()
            for j in range(n_initials, N):
                # add node j with unit weight:
                link_prob[j] = kstar[j] = w[j] = 1
                total_link_prob += 1
                inc_target.append(j)
                # link it to some i's:
                for _ in range(n_links_new):
                    i = _link_target()
                    # print(j,i)
                    while i == j:
                        # print("not i",i)
                        i = _link_target()
                    if A[i, j]:
                        continue
                    # print("j", j, "i", i)
                    A[i, j] = A[j, i] = 1
                    nbs[i].append(j)
                    nbs[j] = [i]
                    total_link_prob -= link_prob[i] + link_prob[j]
                    kstar[i] += w[j]
                    kstar[j] += w[i]
                    link_prob[i] = w[i] * kstar[i]**preferential_exponent
                    link_prob[j] = w[j] * kstar[j]**preferential_exponent
                    total_link_prob += link_prob[i] + link_prob[j]
                # print(total_link_prob, link_prob.sum())
<<<<<<< HEAD
                for _ in xrange(n_growths):
=======
                for _ in range(n_growths):
>>>>>>> a173aea0
                    # increase weight of some i:
                    i = inc_target[int(
                        random.uniform(low=0, high=len(inc_target)))]
                    # print(i,inc_target)
                    total_link_prob -= link_prob[nbs[i]].sum() + link_prob[i]
                    w[i] += 1
                    inc_target.append(i)
                    kstar[i] += 1
                    kstar[nbs[i]] += 1
                    link_prob[i] = w[i] * kstar[i]**preferential_exponent
                    link_prob[nbs[i]] = \
                        w[nbs[i]] * kstar[nbs[i]]**preferential_exponent
                    total_link_prob += link_prob[nbs[i]].sum() + link_prob[i]
                    # print(" ii",ii,"i",i,"w[i]",w[i])
                # print(total_link_prob, link_prob.sum())
                for ii in range(n_links_old):
                    # j2 = _link_target()
                    j2 = inc_target[int(
                        random.uniform(low=0, high=len(inc_target)))]
                    i = _link_target()
                    while i == j2:
                        i = _link_target()
                    if A[i, j2]:
                        continue
                    A[i, j2] = A[j2, i] = 1
                    nbs[i].append(j2)
                    nbs[j2].append(i)
                    total_link_prob -= link_prob[i] + link_prob[j2]
                    kstar[i] += w[j2]
                    kstar[j2] += w[i]
                    link_prob[i] = w[i] * kstar[i]**preferential_exponent
                    link_prob[j2] = w[j2] * kstar[j2]**preferential_exponent
                    total_link_prob += link_prob[i] + link_prob[j2]
                # print(total_link_prob, link_prob.sum())
<<<<<<< HEAD
                if (j % 10) == 0 and has_progressbar:
=======
                if (j % 10) == 0:
>>>>>>> a173aea0
                    progress.update(j)

            if has_progressbar:
                progress.finish()

        else:
            link_target = []

            # start with (2*n_links_new+1) fully connected nodes:
            n_initials = n_links_new+2*n_links_old+2
            # max(n_links_new+2*n_links_old+2, n_growths-1)
            w[:n_initials] = 1

            for i in range(n_initials):
                for j in range(i):
                    if min(i-j, j+n_initials-i) <= \
                            np.ceil((n_links_new + n_links_old)/2.0):
                        A[i, j] = A[j, i] = 1
                        nbs[i].append(j)
                        nbs[j].append(i)
                link_target += [i for _ in range(n_links_new + n_links_old)]

            # last_grown = np.zeros(N)
            for j in range(n_initials, N):
                # add node j with unit weight:
                w[j] = 1
                inc_target.append(j)
                link_target.append(j)
                # link it to some i's:
                for ii in range(n_links_new):
                    i = int(link_target[int(
                        random.uniform(low=0, high=len(link_target)))])
                    while i == j or A[i, j] == 1:
                        # print("not i",i)
                        i = int(link_target[int(
                            random.uniform(low=0, high=len(link_target)))])
                    # print("j", j, "i", i)
                    A[i, j] = A[j, i] = 1
                    nbs[j] = [i]
                    nbs[i].append(j)
                    link_target += [j for iii in range(w[i])] + [i]
                for ii in range(n_growths):
                    # increase weight of some i:
                    i = int(inc_target[int(
                        random.uniform(low=0, high=len(inc_target)))])
                    # while last_grown[i] == j:
                    #    i = int(inc_target[int(
                    #        random.uniform(len(inc_target)))])
                    # last_grown[i] = j
                    w[i] += 1
                    # print(" ii",ii,"i",i,"w[i]",w[i])
                    inc_target.append(i)
                    link_target += nbs[i] + [i]
                for ii in range(n_links_old):
                    # j2 = int(inc_target[int(
                    #      random.uniform(len(inc_target)))])
                    j2 = int(link_target[int(
                        random.uniform(low=0, high=len(link_target)))])
                    # i = int(inc_target[int(
                    #     random.uniform(len(inc_target)))])
                    i = int(link_target[int(
                        random.uniform(low=0, high=len(link_target)))])
                    while i == j2 or A[i, j2] == 1:
                        # i = int(inc_target[int(
                        #     random.uniform(len(inc_target)))])
                        i = int(link_target[int(
                            random.uniform(low=0, high=len(link_target)))])
                    A[i, j2] = A[j2, i] = 1
                    nbs[j2].append(i)
                    nbs[i].append(j2)
                    link_target += [j2 for iii in range(w[i])] + \
                        [i for iii in range(w[j2])]

            del link_target

        del nbs, inc_target
        return Network(A, node_weights=w, silence_level=silence_level)

    @staticmethod
    def GrowWeights(n_nodes=100, n_initials=1, exponent=1,
                    mode="exp",
                    split_prob=.01,  # for exponential model
                    split_weight=100,  # for reciprocal model
                    beta=1.0, n_increases=1e100):
        """
        EXPERIMENTAL
        """
        N = n_nodes
        w = np.zeros(N)
        inc_prob = np.zeros(N)
        w[:n_initials] = 1
        inc_prob[:n_initials] = 1
        total_inc_prob = inc_prob.sum()
        hold_prob = 1 - split_prob

        def _inc_target():
            thd = random.uniform(low=0, high=total_inc_prob)
            i = 0
            cum = inc_prob[0]
            while cum < thd:
                i += 1
                cum += inc_prob[i]
            return i

        this_N = n_initials
        if has_progressbar:
            progress = progressbar.ProgressBar(maxval=N).start()
        it = 0
        while this_N < N and it < n_increases:
            it += 1
            i = _inc_target()
            total_inc_prob -= inc_prob[i]
            w[i] += 1
            inc_prob[i] = w[i]**exponent
            total_inc_prob += inc_prob[i]
            if (mode == "exp" and random.uniform() > hold_prob**w[i]) or \
                    (mode == "rec" and random.uniform() <
                     w[i]*1.0/(split_weight+w[i])):  # reciprocal
                # split i into i,this_N:
                total_inc_prob -= inc_prob[i]
                w[this_N] = w[i]*random.beta(beta, beta)
                w[i] -= w[this_N]
                inc_prob[this_N] = w[this_N]**exponent
                inc_prob[i] = w[i]**exponent
                total_inc_prob += inc_prob[this_N] + inc_prob[i]
                this_N += 1
            if (this_N % 10) == 0 and has_progressbar:
                progress.update(this_N)

        if has_progressbar:
            progress.finish()
        return w

    @staticmethod
    def ConfigurationModel(degrees, silence_level=0):
        """
        Return a new configuration model random graph
        with a given degree sequence.

        **Example:** Generate a network of 1000 nodes with degree 3 each:

        >>> net = Network.ConfigurationModel([3 for _ in range(0,1000)])
        Generating configuration model random graph
        from given degree sequence...
        >>> print(int(round(net.degree().mean())))
        3

        :type degrees: 1d numpy array or list [node]
        :arg  degrees: Array or list of degrees wanted.

        :type silence_level: int >= 0
        :arg  silence_level: The higher, the less progress info is output.

        :rtype: :class:`Network` instance
        """
        print("Generating configuration model random graph\n"
              + "from given degree sequence...")

        graph = igraph.Graph.Degree_Sequence(out=list(degrees))

        #  Remove self-loops and multiple links, this does of course change the
        #  actual degree sequence of the generated graph, but just slightly
        graph.simplify()

        #  Extract edge list
        edge_list = graph.get_edgelist()

        network = Network(edge_list=edge_list, directed=False,
                          silence_level=silence_level)

        return network

    @staticmethod
    def WattsStrogatzGraph(N, k, p):
        """
        Return a Watt-Strogatz random graph.

        Reference: [Watts1998]_

        :type N: int > 0
        :arg N: Number of nodes.

        :type k: int > 0
        :arg k: Each node is connected to k nearest neighbors in ring topology.

        :type p: float > 0
        :arg p: Probability of rewiring each edge.
        """
        raise NetworkError("Not implemented yet...")

    def randomly_rewire(self, iterations):
        """
        Randomly rewire the network, preserving the degree sequence.

        **Example:** Generate a network of 100 nodes with degree 5 each:

        >>> net = Network.SmallTestNetwork(); print(net)
        Network: undirected, 6 nodes, 7 links, link density 0.467.
        >>> net.randomly_rewire(iterations=10); print(net)
        Randomly rewiring the network,preserving the degree sequence...
        Network: undirected, 6 nodes, 7 links, link density 0.467.

        :type iterations: int > 0
        :arg iterations: Number of iterations. In each iteration, two randomly
            chosen links a--b and c--d for which {a,c} and {b,d} are not
            linked, are replaced by the links a--c and b--d.
        """
        # TODO: verify that it is indeed as described above.
        if self.silence_level <= 1:
            print("Randomly rewiring the network,"
                  + "preserving the degree sequence...")

        # rewire embedded igraph.Graph:
        self.graph.rewire(iterations)

        # update all data that depends on rewired edge list:
        self.set_edge_list(self.graph.get_edgelist())

    def edge_list(self):
        """
        Return the network's edge list.

        **Example:**

        >>> print(Network.SmallTestNetwork().edge_list()[:8])
        [[0 3] [0 4] [0 5] [1 2] [1 3] [1 4] [2 1] [2 4]]

        :rtype: array-like (numpy matrix or list of lists/tuples)
        """
        return nz_coords(self.sp_A)

    # TODO: deprecate this and rather use undirected_copy()
    def undirected_adjacency(self):
        """
        Return the adjacency matrix of the undirected version of the network
        as a dense numpy array.
        Entry [i,j] is 1 if i links to j or j links to i.

        **Example:**

        >>> net = Network(adjacency=[[0,1],[0,0]], directed=True)
        >>> print(net.undirected_adjacency().A)
        [[0 1] [1 0]]

        :rtype: array([[0|1]])
        """
        return self.sp_A.maximum(self.sp_A.T)

    def laplacian(self, direction="out", link_attribute=None):
        """
        Return the (possibly non-symmetric) dense Laplacian matrix.

        **Example:**

        >>> r(Network.SmallTestNetwork().laplacian())
        array([[ 3,  0,  0, -1, -1, -1], [ 0,  3, -1, -1, -1,  0],
               [ 0, -1,  2,  0, -1,  0], [-1, -1,  0,  2,  0,  0],
               [-1, -1, -1,  0,  3,  0], [-1,  0,  0,  0,  0,  1]])

        :arg str direction: This argument is ignored for undirected graphs.
            "out" - out-degree on diagonal of laplacian
            "in"  - in-degree on diagonal of laplacian
        :arg str link_attribute: name of link attribute to be used
        :rtype: square array [node,node] of ints
        """
        if link_attribute == "topological":
            print("WARNING: link_attribute='topological' is deprecated.\n"
                  + "Use link_attribute=None instead.")
            link_attribute = None

        if link_attribute is None:
            if self.directed:
                if direction == "out":
                    diagonal = self.outdegree()
                elif direction == "in":
                    diagonal = self.indegree()
                else:
                    print("ERROR: argument direction of Network.laplacian \
<<<<<<< HEAD
can only take values <<in>> or <<out>>.")
=======
                          can only take values <<in>> or <<out>>.")
>>>>>>> a173aea0
            else:
                diagonal = self.degree()

            return np.diag(diagonal, 0) - self.adjacency
        else:
            raise NotImplementedError("Only implemented for link_attribute \
                                      =None.")

    def nsi_laplacian(self):
        """
        Return the n.s.i. Laplacian matrix (undirected networks only!).

        **Example:**

        >>> Network.SmallTestNetwork().nsi_laplacian()
        Calculating n.s.i. degree...
        array([[ 6.9,  0. ,  0. , -2.1, -2.3, -2.5],
               [ 0. ,  6.3, -1.9, -2.1, -2.3,  0. ],
               [ 0. , -1.7,  4. ,  0. , -2.3,  0. ],
               [-1.5, -1.7,  0. ,  3.2,  0. ,  0. ],
               [-1.5, -1.7, -1.9,  0. ,  5.1,  0. ],
               [-1.5,  0. ,  0. ,  0. ,  0. ,  1.5]])

        :rtype: square array([[float]])
        """
        return (self.sp_nsi_diag_k() - self.sp_Aplus() * self.sp_diag_w()).A

    #
    #  Calculate frequency and cumulative distributions
    #

    # TODO: add sensible default for n_bins depending on len(values)
    @staticmethod
    def _histogram(values, n_bins, interval=None):
        """
        Return a normalized histogram of a list of values,
        its statistical error, and the lower bin boundaries.

        **Example:** Get the relative frequencies only:

        >>> r(Network._histogram(
        ...     values=[1,2,13], n_bins=3, interval=(0,30))[0])
        array([ 0.6667,  0.3333,  0. ])

        :type values: 1d array or list of floats
        :arg  values: The values whose distribution is wanted.

        :type n_bins: int > 0
        :arg  n_bins: Number of bins to be used for the histogram.

        :type interval: tuple (float,float), or None
        :arg  interval: Optional interval to use. If None, the minimum and
                        maximum values are used. (Default: None)

        :rtype:  tuple (list,list,list)
        :return: A list of relative bin frequencies, a list of estimated
                 statistical errors, and a list of lower bin boundaries.
        """
        hist = np.histogram(values, bins=n_bins, range=interval, normed=False)
        frequencies = hist[0].astype('float64')
        bin_starts = hist[1][:-1]

        # Calculate statistical error given by 1/n_i per bin i,
        # where n_i is the number of samples per bin
        error = np.zeros(n_bins)
        error[frequencies != 0] = 1 / np.sqrt(frequencies[frequencies != 0])
        # FIXME: this seems not correct. If the true probability for the bin
        # is p_i, the variance of  n_i / N  is  p_i * (1 - p_i) / N
        # which can be estimated from n_i by  n_i * (N - n_i) / N**3

        #  Normalize frequencies and error
        rel_freqs = frequencies / frequencies.sum()
        error /= frequencies.sum()

        return (rel_freqs, error, bin_starts)

    @staticmethod
    def _cum_histogram(values, n_bins, interval=None):
        """
        Return a normalized cumulative histogram of a list of values,
        and the lower bin boundaries.

        **Example:** Get the relative frequencies only:

        >>> r(Network._cum_histogram(
        ...     values=[1,2,13], n_bins=3, interval=(0,30))[0])
        array([ 1. ,  0.3333,  0. ])

        :type values: 1d array or list of floats
        :arg  values: The values whose distribution is wanted.

        :type n_bins: int > 0
        :arg  n_bins: Number of bins to be used for the histogram.

        :type interval: tuple (float,float), or None
        :arg  interval: Optional range to use. If None, the minimum and maximum
                        values are used. (Default: None)

        :rtype:  tuple (list,list)
        :return: A list of cumulative relative bin frequencies
                 (entry [i] is the sum of the frequencies of all bins j >= i),
                 and a list of lower bin boundaries.
        """
        (rel_freqs, _, bin_starts) = \
            Network._histogram(values=values, n_bins=n_bins, interval=interval)
        cum_rel_freqs = rel_freqs[::-1].cumsum()[::-1]
        return (cum_rel_freqs, bin_starts)

    #
    #  Methods working with node attributes
    #

    def set_node_attribute(self, attribute_name, values):
        """
        Add a node attribute.

        Examples for node attributes/weights are degree or betweenness.

        :arg str attribute_name: The name of the node attribute.

        :type values: 1D Numpy array [node]
        :arg values: The node attribute sequence.
        """
        # TODO: add example

        #  Test whether the data vector has the same length as the number of
        #  nodes in the graph.
        if len(values) == self.N:
            #  Add node property to igraph Graph object
            self.graph.vs.set_attribute_values(attrname=attribute_name,
                                               values=values)
        else:
<<<<<<< HEAD
            print("Error! Vertex attribute data array", attribute_name, \
                  "has to have the same length as the number of nodes \
                   in the graph.")
=======
            print("Error! Vertex attribute data array", attribute_name,
                  "has to have the same length as the number of nodes \
                  in the graph.")
>>>>>>> a173aea0

    def node_attribute(self, attribute_name):
        """
        Return a node attribute.

        Examples for node attributes/weights are degree or betweenness.

        :arg str attribute_name: The name of the node attribute.

        :rtype: 1D Numpy array [node]
        :return: The node attribute sequence.
        """
        # TODO: add example
        return np.array(self.graph.vs.get_attribute_values(attribute_name))

    def del_node_attribute(self, attribute_name):
        """
        Delete a node attribute.

        :arg str attribute_name: Name of node attribute to be deleted.
        """
        # TODO: add example
        self.graph.es.__delattr__(attribute_name)

    #
    #  Methods working with link attributes
    #

    # TODO: verify whether return types are list or numpy array

    def average_link_attribute(self, attribute_name):
        """
        For each node, return the average of a link attribute
        over all links of that node.

        :arg str attribute_name: Name of link attribute to be used.

        :rtype: 1d numpy array [node] of floats
        """
        # TODO: add example
        return self.link_attribute(attribute_name).mean(axis=1)

    def link_attribute(self, attribute_name):
        """
        Return the values of a link attribute.

        :arg str attribute_name: Name of link attribute to be used.

        :rtype:  square numpy array [node,node]
        :return: Entry [i,j] is the attribute of the link from i to j.
        """
        # TODO: add example
        # TODO: test this for directed graphs
        #  Initialize weights array
        weights = np.zeros((self.N, self.N))

        if self.directed:
            for e in self.graph.es:
                weights[e.tuple] = e[attribute_name]
        #  Symmetrize if graph is undirected
        else:
            for e in self.graph.es:
                weights[e.tuple] = e[attribute_name]
                weights[e.tuple[1], e.tuple[0]] = e[attribute_name]

        return weights

    def clear_link_attribute(self, attribute_name):
        """
        Clear cache of a link attribute.

        :arg str attribute_name: name of link attribute
        """
        if attribute_name in self.cache['paths']:
            del self.cache['paths'][attribute_name]

    def del_link_attribute(self, attribute_name):
        """
        Delete a link attribute.

        :arg str attribute_name: name of link attribute to be deleted
        """
        # TODO: add example
        if attribute_name in self.cache['paths']:
            self.clear_link_attribute(attribute_name)
            self.graph.es.__delattr__(attribute_name)
        else:
            print("WARNING: Link attribute", attribute_name, "not found!")

    def set_link_attribute(self, attribute_name, values):
        """
        Set the values of some link attribute.

        These can be used as weights in measures requiring link weights.

        .. note::
           The attribute/weight matrix should be symmetric for undirected
           networks.

        :arg str attribute_name: name of link attribute to be set

        :type values: square numpy array [node,node]
        :arg  values: Entry [i,j] is the attribute of the link from i to j.
        """
        # TODO: add example and sparse version
        # TODO: test this for directed graphs
        #  Set link attribute in igraph
        for e in self.graph.es:
            e[attribute_name] = values[e.tuple]

        #  Set Network specific attributes
        self.clear_link_attribute(attribute_name)

    #
    #  Degree related measures
    #

    # @cached_const('base', 'degree')
    @cached_var('degree')
    def degree(self, key=None):
        """
        Return list of degrees.

        If a link attribute key is specified, return the associated strength

        **Example:**

        >>> Network.SmallTestNetwork().degree()
        array([3, 3, 2, 2, 3, 1])

        :arg str key: link attribute key [optional]
        :rtype: array([int>=0])
        """
        if self.directed:
            return self.indegree(key) + self.outdegree(key)
        else:
            return self.outdegree(key)

    # TODO: use directed example here and elsewhere
    @cached_var('indegree')
    def indegree(self, key=None):
        """
        Return list of in-degrees.

        If a link attribute key is specified, return the associated in strength

        **Example:**

        >>> Network.SmallDirectedTestNetwork().indegree()
        array([2, 2, 2, 1, 1, 0])

        :arg str key: link attribute key [optional]
        :rtype: array([int>=0])
        """
        if key is None:
            return self.sp_A.sum(axis=0).A.squeeze().astype(int)
        else:
            return self.link_attribute(key).sum(axis=0).T

    @cached_var('outdegree')
    def outdegree(self, key=None):
        """
        Return list of out-degrees.

        If a link attribute key is specified, return the associated out
        strength

        **Example:**

        >>> Network.SmallDirectedTestNetwork().outdegree()
        array([2, 2, 0, 1, 2, 1])

        :arg str key: link attribute key [optional]
        :rtype: array([int>=0])
        """
        if key is None:
            return self.sp_A.sum(axis=1).T.A.squeeze().astype(int)
        else:
            return self.link_attribute(key).sum(axis=1).T

    @cached_var('bildegree')
    def bildegree(self, key=None):
        """
        Return list of bilateral degrees, i.e. the number of simultaneously in-
        and out-going edges.

        If a link attribute key is specified, return the associated bilateral
        strength

        **Exmaple:**

        >>> Network.SmallDirectedTestNetwork().bildegree()
        array([0, 0, 0, 0, 0, 0], dtype=int16)
        >>> net = Network.SmallTestNetwork()
        >>> (net.bildegree() == net.degree()).all()
        True
        """
        if key is None:
            return (self.sp_A * self.sp_A).diagonal()
        else:
            w = np.matrix(self.link_attribute(key))
            return (w * w).diagonal()

    @cached_var('nsi_degree', 'n.s.i. degree')
    def nsi_degree_uncorr(self, key=None):
        """
        For each node, return its uncorrected n.s.i. degree.

        If a link attribute key is specified, return the associated nsi
        strength

        :arg str key: link attribute key [optional]
        :rtype: array([float])
        """
        if self.directed:
            return self.nsi_indegree(key) + self.nsi_outdegree(key)
        else:
            if key is None:
                return self.sp_Aplus() * self.node_weights
            else:
                w = np.matrix(self.link_attribute(key))
                return (self.node_weights * w).A.squeeze()

    def sp_nsi_diag_k(self):
        """Sparse diagonal matrix of n.s.i. degrees"""
        return sp.diags([self.nsi_degree_uncorr()], [0],
                        shape=(self.N, self.N), format='csc')

    def sp_nsi_diag_k_inv(self):
        """Sparse diagonal matrix of inverse n.s.i. degrees"""
        return sp.diags([np.power(self.nsi_degree_uncorr(), -1)], [0],
                        shape=(self.N, self.N), format='csc')

    def nsi_degree(self, typical_weight=None, key=None):
        """
        For each node, return its uncorrected or corrected n.s.i. degree.

        If a link attribute key is specified, return the associated nsi
        strength


        **Examples:**

        >>> net = Network.SmallTestNetwork()
        >>> net.nsi_degree()
        Calculating n.s.i. degree...
        array([ 8.4,  8. ,  5.9,  5.3,  7.4,  4. ])
        >>> net.splitted_copy().nsi_degree()
        Calculating n.s.i. degree...
        array([ 8.4,  8. ,  5.9,  5.3,  7.4,  4. ,  4. ])
        >>> net.nsi_degree(typical_weight=2.0)
        array([ 3.2 ,  3.  ,  1.95,  1.65,  2.7 ,  1.  ])
        >>> net.splitted_copy().nsi_degree(typical_weight=2.0)
        Calculating n.s.i. degree...
        array([ 3.2 ,  3.  ,  1.95,  1.65,  2.7 ,  1.  ,  1.  ])

        as compared to the unweighted version:

        >>> net = Network.SmallTestNetwork()
        >>> r(net.degree())
        array([3, 3, 2, 2, 3, 1])
        >>> r(net.splitted_copy().degree())
        array([4, 3, 2, 2, 3, 2, 2])

        :type typical_weight: float > 0
        :arg  typical_weight: Optional typical node weight to be used for
                              correction. If None, the uncorrected measure is
                              returned. (Default: None)
        :arg str key: link attribute key (optional)
        :rtype: array([float])
        """
        if typical_weight is None:
            return self.nsi_degree_uncorr(key)
        else:
            return self.nsi_degree_uncorr(key)/typical_weight - 1.0

    @cached_var('nsi_indegree')
    def nsi_indegree(self, key=None):
        """
        For each node, return its n.s.i. indegree

        If a link attribute key is specified, return the associated nsi in
        strength

        **Examples:**

        >>> net = Network.SmallDirectedTestNetwork()
        >>> net.nsi_indegree()
        array([ 6.3,  5.3,  5.9,  3.6,  4. ,  2.5])
        >>> net.splitted_copy().nsi_indegree()
        array([ 6.3,  5.3,  5.9,  3.6,  4. ,  2.5,  2.5])

        as compared to the unweighted version:

        >>> net = Network.SmallDirectedTestNetwork()
        >>> net.indegree()
        array([2, 2, 2, 1, 1, 0])
        >>> net.splitted_copy().indegree()
        array([3, 2, 2, 1, 1, 1, 1])

        :arg str key: link attribute key [optional]
        """
        if key is None:
            return self.node_weights * self.sp_Aplus()
        else:
            w = np.matrix(self.link_attribute(key))
            return (np.matrix(self.node_weights) * w).A.squeeze()

    @cached_var('nsi_outdegree')
    def nsi_outdegree(self, key=None):
        """
        For each node, return its n.s.i.outdegree

        If a link attribute key is specified, return the associated nsi out
        strength

        **Examples:**

        >>> net = Network.SmallDirectedTestNetwork()
        >>> net.nsi_outdegree()
        array([ 5.3,  5.9,  1.9,  3.8,  5.7,  4. ])
        >>> net.splitted_copy().nsi_outdegree()
        array([ 5.3,  5.9,  1.9,  3.8,  5.7,  4. ,  4. ])

        as compared to the unweighted version:

        >>> net = Network.SmallDirectedTestNetwork()
        >>> net.outdegree()
        array([2, 2, 0, 1, 2, 1])
        >>> net.splitted_copy().outdegree()
        array([2, 2, 0, 1, 2, 2, 2])

        :arg str key: link attribute key [optional]
        """
        if key is None:
            return self.sp_Aplus() * self.node_weights
        else:
            w = np.matrix(self.link_attribute(key))
            return (w * np.matrix(self.node_weights).T).T.A.squeeze()

    @cached_const('base', 'degree df', 'the degree frequency distribution')
    def degree_distribution(self):
        """
        Return the degree frequency distribution.

        **Example:**

        >>> r(Network.SmallTestNetwork().degree_distribution())
        Calculating the degree frequency distribution...
        array([ 0.1667, 0.3333, 0.5 ])

        :rtype:  1d numpy array [k] of ints >= 0
        :return: Entry [k] is the number of nodes having degree k.
        """
        k = self.degree()
        return self._histogram(values=k, n_bins=k.max())[0]

    @cached_const('base', 'indegree df', 'in-degree frequency distribution')
    def indegree_distribution(self):
        """
        Return the in-degree frequency distribution.

        **Example:**

        >>> r(Network.SmallTestNetwork().indegree_distribution())
        Calculating in-degree frequency distribution...
        array([ 0.1667, 0.3333, 0.5 ])

        :rtype:  1d numpy array [k] of ints >= 0
        :return: Entry [k] is the number of nodes having in-degree k.
        """
        ki = self.indegree()
        return self._histogram(values=ki, n_bins=ki.max())[0]

    @cached_const('base', 'outdegree df', 'out-degree frequency distribution')
    def outdegree_distribution(self):
        """
        Return the out-degree frequency distribution.

        **Example:**

        >>> r(Network.SmallTestNetwork().outdegree_distribution())
        Calculating out-degree frequency distribution...
        array([ 0.1667, 0. , 0.3333, 0.5 ])

        :rtype:  1d numpy array [k] of ints >= 0
        :return: Entry [k] is the number of nodes having out-degree k.
        """
        ko = self.outdegree()
        return self._histogram(values=ko, n_bins=ko.max()+1)[0]

    @cached_const('base', 'degree cdf', 'the cumulative degree distribution')
    def degree_cdf(self):
        """
        Return the cumulative degree frequency distribution.

        **Example:**

        >>> r(Network.SmallTestNetwork().degree_cdf())
        Calculating the cumulative degree distribution...
        array([ 1. , 0.8333,  0.5 ])

        :rtype:  1d numpy array [k] of ints >= 0
        :return: Entry [k] is the number of nodes having degree k or more.
        """
        k = self.degree()
        return self._cum_histogram(values=k, n_bins=k.max())[0]

    @cached_const('base', 'indegree cdf',
                  'the cumulative in-degree distribution')
    def indegree_cdf(self):
        """
        Return the cumulative in-degree frequency distribution.

        **Example:**

        >>> r(Network.SmallTestNetwork().indegree_cdf())
        Calculating the cumulative in-degree distribution...
        array([ 1. , 0.8333, 0.8333, 0.5 ])

        :rtype:  1d numpy array [k] of ints >= 0
        :return: Entry [k] is the number of nodes having in-degree k or more.
        """
        ki = self.indegree()
        return self._cum_histogram(values=ki, n_bins=ki.max() + 1)[0]

    @cached_const('base', 'outdegree cdf',
                  'the cumulative out-degree distribution')
    def outdegree_cdf(self):
        """
        Return the cumulative out-degree frequency distribution.

        **Example:**

        >>> r(Network.SmallTestNetwork().outdegree_cdf())
        Calculating the cumulative out-degree distribution...
        array([ 1. , 0.8333, 0.8333, 0.5 ])

        :rtype:  1d numpy array [k] of ints >= 0
        :return: Entry [k] is the number of nodes having out-degree k or more.
        """
        ko = self.outdegree()
        return self._cum_histogram(values=ko, n_bins=ko.max() + 1)[0]

    # FIXME: should rather return the weighted distribution!
    @cached_const('nsi', 'degree hist', 'a n.s.i. degree frequency histogram')
    def nsi_degree_histogram(self):
        """
        Return a frequency (!) histogram of n.s.i. degree.

        **Example:**

        >>> r(Network.SmallTestNetwork().nsi_degree_histogram())
        Calculating a n.s.i. degree frequency histogram...
        Calculating n.s.i. degree...
        (array([ 0.3333, 0.1667, 0.5 ]), array([ 0.1179, 0.1667, 0.0962]),
         array([ 4. , 5.4667, 6.9333]))

        :rtype:  tuple (list,list)
        :return: List of frequencies and list of lower bin bounds.
        """
        nsi_k = self.nsi_degree()
        return self._histogram(values=nsi_k,
                               n_bins=int(nsi_k.max()/nsi_k.min()) + 1)

    # FIXME: should rather return the weighted distribution!
    @cached_const('nsi', 'degree hist',
                  'a cumulative n.s.i. degree frequency histogram')
    def nsi_degree_cumulative_histogram(self):
        """
        Return a cumulative frequency (!) histogram of n.s.i. degree.

        **Example:**

        >>> r(Network.SmallTestNetwork().nsi_degree_cumulative_histogram())
        Calculating a cumulative n.s.i. degree frequency histogram...
        Calculating n.s.i. degree...
        (array([ 1. , 0.6667, 0.5 ]), array([ 4. , 5.4667, 6.9333]))

        :rtype:  tuple (list,list)
        :return: List of cumulative frequencies and list of lower bin bounds.
        """
        nsi_k = self.nsi_degree()
        return self._cum_histogram(values=nsi_k,
                                   n_bins=int(nsi_k.max()/nsi_k.min()) + 1)

    @cached_const('base', 'avg nbr degree', "average neighbours' degrees")
    def average_neighbors_degree(self):
        """
        For each node, return the average degree of its neighbors.

        (Does not use directionality information.)

        **Example:**

        >>> r(Network.SmallTestNetwork().average_neighbors_degree())
        Calculating average neighbours' degrees...
        array([ 2. ,  2.3333,  3. , 3. ,  2.6667,  3. ])

        :rtype: 1d numpy array [node] of floats >= 0
        """
        k = self.degree() * 1.0
        return self.undirected_adjacency() * k / k[k != 0]

    @cached_const('base', 'max nbr degree', "maximum neighbours' degree")
    def max_neighbors_degree(self):
        """
        For each node, return the maximal degree of its neighbors.

        (Does not use directionality information.)

        **Example:**

        >>> Network.SmallTestNetwork().max_neighbors_degree()
        Calculating maximum neighbours' degree...
        array([3, 3, 3, 3, 3, 3])

        :rtype: 1d numpy array [node] of ints >= 0
        """
        nbks = self.undirected_adjacency().multiply(self.degree())
        return nbks.max(axis=1).T.A.squeeze()

    @cached_const('nsi', 'avg nbr degree', "n.s.i. average neighbours' degree")
    def nsi_average_neighbors_degree(self):
        """
        For each node, return the average n.s.i. degree of its neighbors.

        (not yet implemented for directed networks.)

        **Example:**

        >>> net = Network.SmallTestNetwork()
        >>> r(net.nsi_average_neighbors_degree())
        Calculating n.s.i. average neighbours' degree...
        Calculating n.s.i. degree...
        array([ 6.0417, 6.62 , 7.0898, 7.0434, 7.3554, 5.65 ])
        >>> r(net.splitted_copy().nsi_average_neighbors_degree())
        Calculating n.s.i. average neighbours' degree...
        Calculating n.s.i. degree...
        array([ 6.0417, 6.62 , 7.0898, 7.0434, 7.3554, 5.65 , 5.65 ])

        as compared to the unweighted version:

        >>> net = Network.SmallTestNetwork()
        >>> r(net.average_neighbors_degree())
        Calculating average neighbours' degrees...
        array([ 2. , 2.3333, 3. , 3. , 2.6667, 3. ])
        >>> r(net.splitted_copy().average_neighbors_degree())
        Calculating average neighbours' degrees...
        array([ 2.25 , 2.3333, 3. , 3.5 , 3. , 3. , 3. ])

        :rtype: 1d numpy array [node] of floats >= 0
        """
        if self.directed:
            raise NotImplementedError("Not implemented for directed networks.")

        # A+ * (Dw * k) is faster than (A+ * Dw) * k
        nsi_k = self.nsi_degree()
        return self.sp_Aplus() * (self.sp_diag_w() * nsi_k) / nsi_k

    @cached_const('nsi', 'max nbr degree', "n.s.i. maximum neighbour degree")
    def nsi_max_neighbors_degree(self):
        """
        For each node, return the maximal n.s.i. degree of its neighbors.

        (not yet implemented for directed networks.)

        **Example:**

        >>> Network.SmallTestNetwork().nsi_max_neighbors_degree()
        Calculating n.s.i. maximum neighbour degree...
        Calculating n.s.i. degree...
        array([ 8.4,  8. ,  8. ,  8.4,  8.4,  8.4])

        as compared to the unweighted version:

        >>> print(Network.SmallTestNetwork().max_neighbors_degree())
        Calculating maximum neighbours' degree...
        [3 3 3 3 3 3]

        :rtype: 1d numpy array [node] of floats >= 0
        """
        if self.directed:
            raise NotImplementedError("Not implemented for directed networks.")

        self.nsi_degree()
        # matrix with the degrees of nodes' neighbours as rows
        return (self.sp_Aplus() * self.sp_nsi_diag_k()).max(axis=1).T.A[0]

    #
    #   Measures of clustering, transitivity and cliquishness
    #

    @cached_const('base', 'local clustering', 'local clustering coefficients')
    def local_clustering(self):
        """
        For each node, return its (Watts-Strogatz) clustering coefficient.

        This is the proportion of all pairs of its neighbors which are
        themselves interlinked.

        (Uses directionality information, if available)

        **Example:**

        >>> r(Network.SmallTestNetwork().local_clustering())
        Calculating local clustering coefficients...
        array([ 0. , 0.3333, 1. , 0. , 0.3333, 0. ])

        :rtype: 1d numpy array [node] of floats between 0 and 1
        """
        C = np.array(self.graph.transitivity_local_undirected())
        C[np.isnan(C)] = 0
        return C

    @cached_const('base', 'global clustering',
                  'global clustering coefficient (C_2)')
    def global_clustering(self):
        """
        Return the global (Watts-Strogatz) clustering coefficient.

        This is the mean of the local clustering coefficients. [Newman2003]_
        refers to this measure as C_2.

        **Example:**

        >>> r(Network.SmallTestNetwork().global_clustering())
        Calculating global clustering coefficient (C_2)...
        Calculating local clustering coefficients...
        0.2778

        :rtype: float between 0 and 1
        """
        return self.local_clustering().mean()

    def _motif_clustering_helper(self, t_func, T, key=None, nsi=False):
        """
        Helper function to compute the local motif clustering coefficients.
        For each node, returns a specific clustering coefficient, depending
        on the input arguments.

        :arg function t_func: multiplication of adjacency-type matrices
        :arg 1d numpy array [node]: denominator made out of (in/out/bil)degrees
        :arg str key: link attribute key (optional)
        :arg bool nsi: flag for nsi calculation (default: False)
        :rtype: 1d numpy array [node] of floats between 0 and 1
        """
        if nsi:
            nodew = sp.csc_matrix(np.eye(self.N) * self.node_weights)
        if key is None:
            A = self.sp_Aplus() * nodew if nsi else self.sp_A
            AT = self.sp_Aplus().T * nodew if nsi else A.T
        else:
            M = sp.csc_matrix(self.link_attribute(key)**(1/3.))
            A = M * nodew if nsi else M
            AT = M.T * nodew if nsi else M.T

        t = t_func(A, AT).diagonal()
        T = T.astype(float)
        T[T == 0] = np.nan
        C = t / (self.node_weights * T) if nsi else t / T
        C[np.isnan(C)] = 0
        return C

    @cached_var('local cyclemotif', 'local cycle motif clustering coefficient')
    def local_cyclemotif_clustering(self, key=None):
        """
        For each node, return the clustering coefficient with respect to the
        cycle motif.

        If a link attribute key is specified, return the associated link
        weighted version

        **Example:**

        >>> r(Network.SmallDirectedTestNetwork().local_cyclemotif_clustering())
        Calculating local cycle motif clustering coefficient...
        array([ 0.25,  0.25,  0.  ,  0.  ,  0.5 ,  0.  ])

        :arg str key: link attribute key (optional)
        :rtype: 1d numpy array [node] of floats between 0 and 1
        """
        def t_func(x, xT):
            return x * x * x
        T = self.indegree() * self.outdegree() - self.bildegree()
        return self._motif_clustering_helper(t_func, T, key=key)

    @cached_var('local midmotif', 'local mid. motif clustering coefficient')
    def local_midmotif_clustering(self, key=None):
        """
        For each node, return the clustering coefficient with respect to the
        mid. motif.

        If a link attribute key is specified, return the associated link
        weighted version

        **Example:**

        >>> r(Network.SmallDirectedTestNetwork().local_midmotif_clustering())
        Calculating local mid. motif clustering coefficient...
        array([ 0. ,  0. ,  0. ,  1. ,  0.5,  0. ])

        :arg str key: link attribute key (optional)
        :rtype: 1d numpy array [node] of floats between 0 and 1
        """
        def t_func(x, xT):
            return x * xT * x
        T = self.indegree() * self.outdegree() - self.bildegree()
        return self._motif_clustering_helper(t_func, T, key=key)

    @cached_var('local inmotif', 'local in motif clustering coefficient')
    def local_inmotif_clustering(self, key=None):
        """
        For each node, return the clustering coefficient with respect to the
        in motif.

        If a link attribute key is specified, return the associated link
        weighted version

        **Example:**

        >>> r(Network.SmallDirectedTestNetwork().local_inmotif_clustering())
        Calculating local in motif clustering coefficient...
        array([ 0. ,  0.5,  0.5,  0. ,  0. ,  0. ])

        :arg str key: link attribute key (optional)
        :rtype: 1d numpy array [node] of floats between 0 and 1
        """
        def t_func(x, xT):
            return xT * x * x
        T = self.indegree() * (self.indegree() - 1)
        return self._motif_clustering_helper(t_func, T, key=key)

    @cached_var('local outmotif', 'local out motif clustering coefficient')
    def local_outmotif_clustering(self, key=None):
        """
        For each node, return the clustering coefficient with respect to the
        out motif.

        If a link attribute key is specified, return the associated link
        weighted version

        **Example:**

        >>> r(Network.SmallDirectedTestNetwork().local_outmotif_clustering())
        Calculating local out motif clustering coefficient...
        array([ 0.5,  0.5,  0. ,  0. ,  0. ,  0. ])

        :arg str key: link attribute key (optional)
        :rtype: 1d numpy array [node] of floats between 0 and 1
        """
        def t_func(x, xT):
            return x * x * xT
        T = self.outdegree() * (self.outdegree() - 1)
        return self._motif_clustering_helper(t_func, T, key=key)

    @cached_var('nsi local cyclemotif',
                'local nsi cycle motif clustering coefficient')
    def nsi_local_cyclemotif_clustering(self, key=None):
        """
        For each node, return the nsi clustering coefficient with respect to
        the cycle motif.

        If a link attribute key is specified, return the associated link
        weighted version

        Reference: [Zemp2014]_

        **Examples:**

        >>> net = Network.SmallDirectedTestNetwork()
        >>> r(net.nsi_local_cyclemotif_clustering())
        Calculating local nsi cycle motif clustering coefficient...
        array([ 0.1845,  0.2028,  0.322 ,  0.3224,  0.3439,  0.625 ])
        >>> r(net.splitted_copy(node=1).nsi_local_cyclemotif_clustering())
        Calculating local nsi cycle motif clustering coefficient...
        array([ 0.1845,  0.2028,  0.322 ,  0.3224,  0.3439,  0.625 ,  0.2028])

        as compared to the unweighted version:

        >>> net = Network.SmallDirectedTestNetwork()
        >>> r(net.local_cyclemotif_clustering())
        Calculating local cycle motif clustering coefficient...
        array([ 0.25,  0.25,  0.  ,  0.  ,  0.5 ,  0.  ])
        >>> r(net.splitted_copy(node=1).local_cyclemotif_clustering())
        Calculating local cycle motif clustering coefficient...
        array([ 0.3333,  0.125 ,  0.    ,  0.    ,  0.5   ,  0.    ,  0.125 ])

        :arg str key: link attribute key (optional)
        """
        def t_func(x, xT):
            return x * x * x
        T = self.nsi_indegree() * self.nsi_outdegree()
        return self._motif_clustering_helper(t_func, T, key=key, nsi=True)

    @cached_var('nsi local midemotif',
                'local nsi mid. motif clustering coefficient')
    def nsi_local_midmotif_clustering(self, key=None):
        """
        For each node, return the nsi clustering coefficient with respect to
        the mid motif.

        If a link attribute key is specified, return the associated link
        weighted version

        Reference: [Zemp2014]_

        **Examples:**

        >>> net = Network.SmallDirectedTestNetwork()
        >>> r(net.nsi_local_midmotif_clustering())
        Calculating local nsi mid. motif clustering coefficient...
        array([ 0.4537,  0.5165,  1.    ,  1.    ,  0.8882,  1.    ])
        >>> r(net.splitted_copy(node=4).nsi_local_midmotif_clustering())
        Calculating local nsi mid. motif clustering coefficient...
        array([ 0.4537,  0.5165,  1.    ,  1.    ,  0.8882,  1.    ,  0.8882])

        as compared to the unweighted version:

        >>> net = Network.SmallDirectedTestNetwork()
        >>> r(net.local_midmotif_clustering())
        Calculating local mid. motif clustering coefficient...
        array([ 0. ,  0. ,  0. ,  1. ,  0.5,  0. ])
        >>> r(net.splitted_copy(node=4).local_midmotif_clustering())
        Calculating local mid. motif clustering coefficient...
        array([ 0. ,  0. ,  0. ,  1. ,  0.8,  0. ,  0.8])

        :arg str key: link attribute key (optional)
        """
        def t_func(x, xT):
            return x * xT * x
        T = self.nsi_indegree() * self.nsi_outdegree()
        return self._motif_clustering_helper(t_func, T, key=key, nsi=True)

    @cached_var('nsi local inemotif',
                'local nsi in motif clustering coefficient')
    def nsi_local_inmotif_clustering(self, key=None):
        """
        For each node, return the nsi clustering coefficient with respect to
        the in motif.

        If a link attribute key is specified, return the associated link
        weighted version

        Reference: [Zemp2014]_

        **Examples:**

        >>> net = Network.SmallDirectedTestNetwork()
        >>> r(net.nsi_local_inmotif_clustering())
        Calculating local nsi in motif clustering coefficient...
        array([ 0.5288,  0.67  ,  0.6693,  0.7569,  0.7556,  1.    ])
        >>> r(net.splitted_copy(node=1).nsi_local_inmotif_clustering())
        Calculating local nsi in motif clustering coefficient...
        array([ 0.5288,  0.67  ,  0.6693,  0.7569,  0.7556,  1.    ,  0.67  ])

        as compared to the unweighted version:

        >>> net = Network.SmallDirectedTestNetwork()
        >>> r(net.local_inmotif_clustering())
        Calculating local in motif clustering coefficient...
        array([ 0. ,  0.5,  0.5,  0. ,  0. ,  0. ])
        >>> r(net.splitted_copy(node=1).local_inmotif_clustering())
        Calculating local in motif clustering coefficient...
        array([ 0.    ,  0.5   ,  0.6667,  0.    ,  1.    ,  0.    ,  0.5   ])


        :arg str key: link attribute key (optional)
        """
        def t_func(x, xT):
            return xT * x * x
        T = self.nsi_indegree()**2
        return self._motif_clustering_helper(t_func, T, key=key, nsi=True)

    @cached_var('nsi local outemotif',
                'local nsi out motif clustering coefficient')
    def nsi_local_outmotif_clustering(self, key=None):
        """
        For each node, return the nsi clustering coefficient with respect to
        the out motif.

        If a link attribute key is specified, return the associated link
        weighted version

        Reference: [Zemp2014]_

        **Examples:**

        >>> net = Network.SmallDirectedTestNetwork()
        >>> r(net.nsi_local_outmotif_clustering())
        Calculating local nsi out motif clustering coefficient...
        array([ 0.67  ,  0.6693,  1.    ,  0.7528,  0.5839,  0.7656])
        >>> r(net.splitted_copy(node=0).nsi_local_outmotif_clustering())
        Calculating local nsi out motif clustering coefficient...
        array([ 0.67  ,  0.6693,  1.    ,  0.7528,  0.5839,  0.7656,  0.67  ])

        as compared to the unweighted version:

        >>> net = Network.SmallDirectedTestNetwork()
        >>> r(net.local_outmotif_clustering())
        Calculating local out motif clustering coefficient...
        array([ 0.5,  0.5,  0. ,  0. ,  0. ,  0. ])
        >>> r(net.splitted_copy(node=0).local_outmotif_clustering())
        Calculating local out motif clustering coefficient...
        array([ 0.5   ,  0.5   ,  0.    ,  0.    ,  0.3333,  1.    ,  0.5   ])

        :arg str key: link attribute key (optional)
        """
        def t_func(x, xT):
            return x * x * xT
        T = self.nsi_outdegree()**2
        return self._motif_clustering_helper(t_func, T, key=key, nsi=True)

    @cached_const('base', 'transitivity', 'transitivity coefficient (C_1)')
    def transitivity(self):
        """
        Return the transitivity (coefficient).

        This is the ratio of three times the number of triangles to the number
        of connected triples of vertices. [Newman2003]_ refers to this measure
        as C_1.

        **Example:**

        >>> r(Network.SmallTestNetwork().transitivity())
        Calculating transitivity coefficient (C_1)...
        0.2727

        :rtype: float between 0 and 1
        """
        return self.graph.transitivity_undirected()

    def higher_order_transitivity(self, order, estimate=False):
        """
        Return transitivity of a certain order.

        The transitivity of order n is defined as:
         - (n x Number of cliques of n nodes) / (Number of stars of n nodes)

        It is a generalization of the standard network transitivity, which is
        included as a special case for n = 3.

        :arg int order: The order (number of nodes) of cliques to be
            considered.
        :arg bool estimate: Toggles random sampling for estimating higher order
            transitivity (much faster than exact calculation).
        :rtype: number (float) between 0 and 1
        """
        if self.silence_level <= 1:
            print("Calculating transitivity of order", order, "...")

        if order == 0 or order == 1 or order == 2:
            raise NetworkError("Higher order transitivity is not defined for \
                               orders 0, 1 and 2.")
        elif order == 3:
            return self.transitivity()

        elif order == 4:
            #  Gathering
            # N = self.N
            # A = self.adjacency
            # T = _higher_order_transitivity4(N, A)
            # return T

            if estimate:
                motif_counts = self.graph.motifs_randesu(
                    size=4, cut_prob=[0.5, 0.5, 0.5, 0.5])
            else:
                motif_counts = self.graph.motifs_randesu(size=4)

            #  Sum over all motifs that contain a star
            n_stars = motif_counts[4] + motif_counts[7] + \
                2 * motif_counts[9] + 4 * motif_counts[10]
            n_cliques = motif_counts[10]

            # print(motif_counts)

            if n_stars != 0:
                return 4 * n_cliques / float(n_stars)
            else:
                return 0.

        elif order == 5:
            pass

        elif order > 5:
            raise NotImplementedError("Higher order transitivity is not yet \
                                      implemented for orders larger than 5.")
        else:
            raise ValueError("Order has to be a positive integer.")

    def local_cliquishness(self, order):
        """
        Return local cliquishness of a certain order.

        The local cliquishness measures the relative number of cliques (fully
        connected subgraphs) of a certain order that a node participates in.

        Local cliquishness is not defined for orders 1 and 2. For order 3,
        it is equivalent to the local clustering coefficient
        :meth:`local_clustering`, since cliques of order 3 are triangles.

        Local cliquishness is always bounded by 0 and 1 and set to zero for
        nodes with degree smaller than order - 1.

        :type order: number (int)
        :arg order: The order (number of nodes) of cliques to be considered.

        :rtype: 1d numpy array [node] of floats between 0 and 1
        """
        if self.directed:
            raise NetworkError("Not implemented yet...")

        if self.silence_level <= 1:
            print("Calculating local cliquishness of order", order, "...")

        if order == 0 or order == 1 or order == 2:
            raise NetworkError("Local cliquishness is not defined for orders \
                               0, 1 and 2.")

        elif order == 3:
            return self.local_clustering()

        elif order == 4:
            return _local_cliquishness_4thorder(self.N,
                                                self.adjacency.astype(int),
                                                self.degree())
        elif order == 5:
            return _local_cliquishness_5thorder(self.N,
                                                self.adjacency.astype(int),
                                                self.degree())
        elif order > 5:
            raise NotImplementedError("Local cliquishness is not yet \
                                      implemented for orders larger than 5.")
        else:
            raise ValueError("Order has to be a positive integer.")

    @staticmethod
    def weighted_local_clustering(weighted_A):
        """
        For each node, return its weighted clustering coefficient,
        given a weighted adjacency matrix.

        This follows [Holme2007]_.

        **Example:**

        >>> print(r(Network.weighted_local_clustering(weighted_A=[
        ...     [ 0.  , 0.  , 0.  , 0.55, 0.65, 0.75],
        ...     [ 0.  , 0.  , 0.63, 0.77, 0.91, 0.  ],
        ...     [ 0.  , 0.63, 0.  , 0.  , 1.17, 0.  ],
        ...     [ 0.55, 0.77, 0.  , 0.  , 0.  , 0.  ],
        ...     [ 0.65, 0.91, 1.17, 0.  , 0.  , 0.  ],
        ...     [ 0.75, 0.  , 0.  , 0.  , 0.  , 0.  ]])))
        Calculating local weighted clustering coefficient...
        [ 0.  0.2149  0.3539  0.  0.1538  0. ]

        as compared to the unweighted version:

        >>> print(r(Network.SmallTestNetwork().local_clustering()))
        Calculating local clustering coefficients...
        [ 0.  0.3333  1.  0.  0.3333  0. ]

        :type weighted_A: square numpy array [node,node] of floats >= 0
        :arg  weighted_A: Entry [i,j] is the link weight from i to j.
                          A value of 0 means there is no link.

        :rtype: 1d numpy array [node] of floats between 0 and 1
        """
        # TODO: must be symmetric? directed version?
        print("Calculating local weighted clustering coefficient...")

        wA = np.array(weighted_A)
        max_w = np.ones_like(wA).dot(wA.max())
        return (np.linalg.matrix_power(wA, 3).diagonal()
                / (wA.dot(max_w).dot(wA)).diagonal())

    def nsi_twinness(self):
        """
        For each pair of nodes, return an n.s.i. measure of 'twinness'.

        This varies from 0.0 for unlinked nodes to 1.0 for linked nodes having
        exactly the same neighbors (called twins).

        **Example:**

        >>> net = Network.SmallTestNetwork()
        >>> print(r(net.nsi_twinness()))
        Calculating n.s.i. degree...
        [[ 1.      0.      0.      0.4286  0.4524  0.4762]
         [ 0.      1.      0.7375  0.475   0.7375  0.    ]
         [ 0.      0.7375  1.      0.      0.7973  0.    ]
         [ 0.4286  0.475   0.      1.      0.      0.    ]
         [ 0.4524  0.7375  0.7973  0.      1.      0.    ]
         [ 0.4762  0.      0.      0.      0.      1.    ]]
        >>> print(r(net.splitted_copy().nsi_twinness()))
        Calculating n.s.i. degree...
        [[ 1.      0.      0.      0.4286  0.4524  0.4762  0.4762]
         [ 0.      1.      0.7375  0.475   0.7375  0.      0.    ]
         [ 0.      0.7375  1.      0.      0.7973  0.      0.    ]
         [ 0.4286  0.475   0.      1.      0.      0.      0.    ]
         [ 0.4524  0.7375  0.7973  0.      1.      0.      0.    ]
         [ 0.4762  0.      0.      0.      0.      1.      1.    ]
         [ 0.4762  0.      0.      0.      0.      1.      1.    ]]

        :rtype: square array [node,node] of floats between 0 and 1
        """
        # TODO: implement other versions as weĺl
        N, k, Ap = self.N, self.nsi_degree(), self.sp_Aplus()
        commons = Ap * self.sp_diag_w() * Ap
        kk = np.repeat([k], N, axis=0)
        return Ap.A * commons.A / np.maximum(kk, kk.T)

    #
    #  Measure Assortativity coefficient
    #

    def assortativity(self):
        """
        Return the assortativity coefficient.

        This follows [Newman2002]_.

        **Example:**

        >>> r(Network.SmallTestNetwork().assortativity())
        -0.4737

        :rtype: float between 0 and 1
        """
        degrees = self.graph.degree()
        degrees_sq = [deg**2 for deg in degrees]

        m = float(self.graph.ecount())
        num1, num2, den1 = 0, 0, 0

        for source, target in self.graph.get_edgelist():
            num1 += degrees[source] * degrees[target]
            num2 += degrees[source] + degrees[target]
            den1 += degrees_sq[source] + degrees_sq[target]

        num1 /= m
        den1 /= 2*m
        num2 = (num2 / (2 * m)) ** 2
        return (num1 - num2) / (den1 - num2)

    @cached_const('nsi', 'local clustering')
    def nsi_local_clustering_uncorr(self):
        """
        For each node, return its uncorrected n.s.i. clustering coefficient
        (between 0 and 1).

        (not yet implemented for directed networks)

        :rtype: array([float])
        """
        if self.directed:
            raise NotImplementedError("Not implemented for directed networks.")

        w, k = self.node_weights, self.nsi_degree()
        A_Dw = self.sp_A * self.sp_diag_w()
        numerator = (A_Dw * self.sp_Aplus() * A_Dw.T).diagonal()
        return (numerator + 2*k*w - w**2) / k**2

    def nsi_local_clustering(self, typical_weight=None):
        """
        For each node, return its uncorrected (between 0 and 1) or corrected
        (at most 1 / negative / NaN) n.s.i. clustering coefficient.

        (not yet implemented for directed networks)

        **Example:**

        >>> net = Network.SmallTestNetwork()
        >>> r(net.nsi_local_clustering())
        Calculating n.s.i. degree...
        array([ 0.5513, 0.7244, 1. , 0.8184, 0.8028, 1. ])
        >>> r(net.splitted_copy().nsi_local_clustering())
        Calculating n.s.i. degree...
        array([ 0.5513, 0.7244, 1. , 0.8184, 0.8028, 1. , 1. ])

        as compared to the unweighted version:

        >>> net = Network.SmallTestNetwork()
        >>> r(net.local_clustering())
        Calculating local clustering coefficients...
        array([ 0. , 0.3333, 1. , 0. , 0.3333, 0. ])
        >>> r(net.splitted_copy().local_clustering())
        Calculating local clustering coefficients...
        array([ 0.1667, 0.3333, 1. ,  0. , 0.3333, 1. , 1. ])

        :type typical_weight: float > 0
        :arg  typical_weight: Optional typical node weight to be used for
                              correction. If None, the uncorrected measure is
                              returned. (Default: None)

        :rtype: array([float])
        """
        if typical_weight is None:
            return self.nsi_local_clustering_uncorr()
        else:
            k = self.nsi_degree(typical_weight=typical_weight)
            if self.silence_level <= 1:
<<<<<<< HEAD
                print("Calculating corrected n.s.i." +
                      "local clustering coefficients...")
=======
                print("Calculating corrected n.s.i. local clustering \
                      coefficients...")
>>>>>>> a173aea0

            Ap = self.sp_Aplus()
            Ap_Dw = Ap * self.sp_diag_w()
            numerator = (Ap_Dw * Ap_Dw * Ap).diagonal()
            return (numerator/typical_weight**2 - 3.0*k - 1.0) / (k * (k-1.0))

    @cached_const('nsi', 'global clustering',
                  'n.s.i. global topological clustering coefficient')
    def nsi_global_clustering(self):
        """
        Return the n.s.i. global clustering coefficient.

        (not yet implemented for directed networks.)

        **Example:**

        >>> r(Network.SmallTestNetwork().nsi_global_clustering())
        Calculating n.s.i. global topological clustering coefficient...
        Calculating n.s.i. degree...
        0.8353

        as compared to the unweighted version:

        >>> r(Network.SmallTestNetwork().global_clustering())
        Calculating global clustering coefficient (C_2)...
        Calculating local clustering coefficients...
        0.2778

        :rtype: float between 0 and 1
        """
        if self.directed:
            raise NotImplementedError("Not implemented for directed networks.")

        return (self.nsi_local_clustering().dot(self.node_weights)
                / self.total_node_weight)

    @cached_const('nsi', 'transitivity', 'n.s.i. transitivity')
    def nsi_transitivity(self):
        """
        Return the n.s.i. transitivity.

        .. warning::
           Not yet implemented!

        :rtype: float between 0 and 1
        """
        if self.directed:
            raise NotImplementedError("Not implemented for directed networks.")

        A = self.sp_Aplus()
        A_Dw = A * self.sp_diag_w()
        num = (A_Dw * A_Dw * A_Dw).diagonal().sum()
        denum = (self.sp_diag_w() * A_Dw * A_Dw).sum()

        return num / denum

    @cached_const('nsi', 'soffer clustering',
                  'n.s.i. local Soffer clustering coefficients')
    def nsi_local_soffer_clustering(self):
        """
        For each node, return its n.s.i. clustering coefficient
        with bias-reduction following [Soffer2005]_.

        (not yet implemented for directed networks.)

        **Example:**

        >>> net = Network.SmallTestNetwork()
        >>> r(net.nsi_local_soffer_clustering())
        Calculating n.s.i. local Soffer clustering coefficients...
        Calculating n.s.i. degree...
        array([ 0.7665, 0.8754, 1. , 0.8184, 0.8469, 1. ])
        >>> r(net.splitted_copy().nsi_local_soffer_clustering())
        Calculating n.s.i. local Soffer clustering coefficients...
        Calculating n.s.i. degree...
        array([ 0.7665, 0.8754, 1. , 0.8184, 0.8469, 1. , 1. ])

        as compared to the version without bias-reduction:

        >>> r(Network.SmallTestNetwork().nsi_local_clustering())
        Calculating n.s.i. degree...
        array([ 0.5513, 0.7244, 1. , 0.8184, 0.8028, 1. ])

        :rtype: 1d numpy array [node] of floats between 0 and 1
        """
        if self.directed:
            raise NotImplementedError("Not implemented for directed networks.")

        # numerator is determined as above
        Ap = self.sp_Aplus()
        Ap_Dw = Ap * self.sp_diag_w()
        numerator = (Ap_Dw * Ap_Dw * Ap).diagonal()

        # denominator depends on degrees of neighbours
        N, k = self.N, self.nsi_degree()
        mink = np.array([[min(k[i], k[j]) for j in range(N)]
                         for i in range(N)])
        denominator = (mink * (self.sp_diag_w() * Ap)).diagonal()
        return numerator / denominator

    #
    #  Measure path lengths
    #

    @cached_var('paths')
    def path_lengths(self, link_attribute=None):
        """
        For each pair of nodes i,j, return the (weighted) shortest path length
        from i to j (also called the distance from i to j).

        This is the shortest length of a path from i to j along links,
        or infinity if there is no such path.

        The length of links can be specified by an optional link attribute.

        **Example:**

        >>> print(Network.SmallTestNetwork().path_lengths())
        Calculating all shortest path lengths...
        [[ 0.  2.  2.  1.  1.  1.]
         [ 2.  0.  1.  1.  1.  3.]
         [ 2.  1.  0.  2.  1.  3.]
         [ 1.  1.  2.  0.  2.  2.]
         [ 1.  1.  1.  2.  0.  2.]
         [ 1.  3.  3.  2.  2.  0.]]

        :arg str link_attribute: Optional name of the link attribute to be used
            as the links' length. If None, links have length 1. (Default: None)
        :rtype: square array [[float]]
        """
        if link_attribute == "topological":
            print("WARNING: link_attribute='topological' is deprecated.\n"
                  + "Use link_attribute=None instead.")
            link_attribute = None

        if link_attribute is None:
            if self.silence_level <= 1:
                print("Calculating all shortest path lengths...")

            # fixed negative numbers to infinity!
            pl = np.array(self.graph.shortest_paths(), dtype=float)
            pl[pl < 0] = np.inf
            return pl
        else:
            if self.silence_level <= 1:
                print("Calculating weighted shortest path lengths...")

            return np.array(
                self.graph.shortest_paths(weights=link_attribute, mode=1))

    def average_path_length(self, link_attribute=None):
        """
        Return the average (weighted) shortest path length between all pairs
        of nodes for which a path exists.

        **Example:**

        >>> print(r(Network.SmallTestNetwork().average_path_length()))
        Calculating average (weighted) shortest path length...
        1.6667

        :arg str link_attribute: Optional name of the link attribute to be used
            as the links' length. If None, links have length 1. (Default: None)
        :rtype: float
        """
        if link_attribute == "topological":
            print("WARNING: link_attribute='topological' is deprecated.\n"
                  + "Use link_attribute=None instead.")
            link_attribute = None

        if self.silence_level <= 1:
            print("Calculating average (weighted) shortest path length...")

        if link_attribute is None:
            return self.graph.average_path_length()
        else:
            path_lengths = self.path_lengths(link_attribute)

            #  Identify unconnected pairs and save in binary array isinf
            unconnected_pairs = np.isinf(path_lengths)
            #  Count the number of unconnected pairs
            n_unconnected_pairs = unconnected_pairs.sum()
            #  Set infinite entries corresponding to unconnected pairs to zero
            path_lengths[unconnected_pairs] = 0

            #  Take average of shortest geographical path length matrix
            #  excluding the diagonal, since it is always zero, and all
            #  unconnected pairs.  The diagonal should never contain
            #  infinities, so that should not be a problem.
            average_path_length = (path_lengths.sum() / float(
                self.N * (self.N - 1) - n_unconnected_pairs))

            #  Reverse changes to path_lengths
            path_lengths[unconnected_pairs] = np.inf

            return average_path_length

    @cached_const('nsi', 'avg path length',
                  'n.s.i. average shortest path length')
    def nsi_average_path_length(self):
        """
        Return the n.s.i. average shortest path length between all pairs of
        nodes for which a path exists.

        The path length from a node to itself is considered to be 1 to achieve
        node splitting invariance.

        **Example:**

        >>> net = Network.SmallTestNetwork()
        >>> r(net.nsi_average_path_length())
        Calculating n.s.i. average shortest path length...
        Calculating all shortest path lengths...
        1.6003
        >>> r(net.splitted_copy().nsi_average_path_length())
        Calculating n.s.i. average shortest path length...
        Calculating all shortest path lengths...
        1.6003

        as compared to the unweighted version:

        >>> net = Network.SmallTestNetwork()
        >>> r(net.average_path_length())
        Calculating average (weighted) shortest path length...
        1.6667
        >>> r(net.splitted_copy().average_path_length())
        Calculating average (weighted) shortest path length...
        1.7619

        :rtype: float
        """
        w = self.node_weights
        # set diagonal to 1 (nodes get unit distance to themselves)
        nsi_distances = self.path_lengths() + np.identity(self.N)
        weight_products = np.outer(w, w)

        #  Set infinite entries corresponding to unconnected pairs to zero
        unconnected_pairs = np.isinf(nsi_distances)
        nsi_distances[unconnected_pairs] = 0
        weight_products[unconnected_pairs] = 0

        # nsi_distances is not sparse, so we use matrix product
        return w.dot(nsi_distances.dot(w)) / weight_products.sum()

    def diameter(self, directed=True, only_connected=True):
        """
        Return the diameter (largest shortest path length between any nodes).

        **Example:**

        >>> print(Network.SmallTestNetwork().diameter())
        3

        :arg bool directed: Indicates whether to respect link directions if the
            network is directed. (Default: True)
        :arg bool only_connected: Indicates whether to use only pairs of nodes
            with a connecting path. If False and the network is unconnected,
            the number of all nodes is returned.  (Default: True)
        :rtype: int >= 0
        """
        return self.graph.diameter(directed=directed, unconn=only_connected)

    #
    #  Link valued measures
    #

    @cached_const('base', 'matching idx', 'matching index matrix')
    def matching_index(self):
        """
        For each pair of nodes, return their matching index.

        This is the ratio of the number of common neighbors and the number of
        nodes linked to at least one of the two nodes.

        **Example:**

        >>> print(r(Network.SmallTestNetwork().matching_index()))
        Calculating matching index matrix...
        [[ 1.    0.5   0.25    0.      0.      0.    ]
         [ 0.5   1.    0.25    0.      0.2     0.    ]
         [ 0.25  0.25  1.      0.3333  0.25    0.    ]
         [ 0.    0.    0.3333  1.      0.6667  0.5   ]
         [ 0.    0.2   0.25    0.6667  1.      0.3333]
         [ 0.    0.    0.      0.5     0.3333  1.    ]]

        :rtype: array([[0<=float<=1,0<=float<=1]])
        """
        commons = (self.sp_A * self.sp_A).astype(np.float).A
        kk = np.repeat([self.degree()], self.N, axis=0)
        return commons / (kk + kk.T - commons)

    @cached_const('base', 'link btw', 'link betweenness')
    def link_betweenness(self):
        """
        For each link, return its betweenness.

        This measures on how likely the link is on a randomly chosen shortest
        path in the network.

        (Does not respect directionality of links.)

        **Example:**

        >>> print(Network.SmallTestNetwork().link_betweenness())
        Calculating link betweenness...
        [[ 0.   0.   0.   3.5  5.5  5. ] [ 0.   0.   2.   3.5  2.5  0. ]
         [ 0.   2.   0.   0.   3.   0. ] [ 3.5  3.5  0.   0.   0.   0. ]
         [ 5.5  2.5  3.   0.   0.   0. ] [ 5.   0.   0.   0.   0.   0. ]]

        :rtype:  square numpy array [node,node] of floats between 0 and 1
        :return: Entry [i,j] is the betweenness of the link between i and j,
                 or 0 if i is not linked to j.
        """
        #  Calculate link betweenness
        link_betweenness = self.graph.edge_betweenness()

        #  Initialize
        result, ecount = np.zeros((self.N, self.N)), 0

        #  Get graph adjacency list
        A_list = self.graph.get_adjlist()

        #  Write link betweenness values to matrix
        for i in range(len(A_list)):
            for j in A_list[i]:
                #  Only visit links once
                if i < j:
                    result[i, j] = result[j, i] = link_betweenness[ecount]
                    ecount += 1
        return result

    def edge_betweenness(self):
        """
        For each link, return its betweenness.

        Alias to :meth:`link_betweenness`. This measures on how likely the
        link is on a randomly chosen shortest path in the network.

        (Does not respect directionality of links.)

        **Example:**

        >>> print(Network.SmallTestNetwork().edge_betweenness())
        Calculating link betweenness...
        [[ 0.   0.   0.   3.5  5.5  5. ] [ 0.   0.   2.   3.5  2.5  0. ]
         [ 0.   2.   0.   0.   3.   0. ] [ 3.5  3.5  0.   0.   0.   0. ]
         [ 5.5  2.5  3.   0.   0.   0. ] [ 5.   0.   0.   0.   0.   0. ]]

        :rtype:  square numpy array [node,node] of floats between 0 and 1
        :return: Entry [i,j] is the betweenness of the link between i and j,
                 or 0 if i is not linked to j.
        """
        return self.link_betweenness()

    #
    #  Node valued centrality measures
    #

    @cached_const('base', 'btw', 'node betweenness')
    def betweenness(self, no_big_int=True):
        """
        For each node, return its betweenness.

        This measures roughly how many shortest paths pass through the node.

        **Example:**

        >>> Network.SmallTestNetwork().betweenness()
        Calculating node betweenness...
        array([ 4.5,  1.5,  0. ,  1. ,  3. ,  0. ])

        :arg bool no_big_int: Toggles use of big integer calculation (slow if
            False).
        :rtype: 1d numpy array [node] of floats >= 0
        """
        #  Return the absolute value of normed tbc, since a bug sometimes
        #  results in negative signs
        #  The measure is normed by the maximum betweenness centrality achieved
        #  only by the star (Freeman 1978): (n**2-3*n+2)/2
        #  This restricts TBC to 0 <= TBC <= 1
        # maxTBC =  ( self.N**2 - 3 * self.N + 2 ) / 2

        return np.abs(np.array(self.graph.betweenness(nobigint=no_big_int)))

    @cached_const('base', 'inter btw', 'interregional betweenness')
    def interregional_betweenness(self, sources=None, targets=None):
        """
        For each node, return its interregional betweenness for given sets
        of source and target nodes.

        This measures roughly how many shortest paths from one of the sources
        to one of the targets pass through the node.

        **Examples:**

        >>> Network.SmallTestNetwork().interregional_betweenness(
        ...     sources=[2], targets=[3,5])
        Calculating interregional betweenness...
        array([ 1.,  1.,  0.,  0.,  1.,  0.])
        >>> Network.SmallTestNetwork().interregional_betweenness(
        ...     sources=range(0,6), targets=range(0,6))
        Calculating interregional betweenness...
        array([ 9.,  3.,  0.,  2.,  6.,  0.])

        as compared to

        >>> Network.SmallTestNetwork().betweenness()
        Calculating node betweenness...
        array([ 4.5,  1.5,  0. ,  1. ,  3. ,  0. ])

        :type sources: 1d numpy array or list of ints from 0 to n_nodes-1
        :arg  sources: Set of source node indices.

        :type targets: 1d numpy array or list of ints from 0 to n_nodes-1
        :arg  targets: Set of target node indices.

        :rtype: 1d numpy array [node] of floats between 0 and 1
        """
        return self.nsi_betweenness(sources=sources, targets=targets,
                                    aw=0, silent=1)

    @cached_const('nsi', 'inter btw', 'n.s.i. interregional betweenness')
    def nsi_interregional_betweenness(self, sources, targets):
        """
        For each node, return its n.s.i. interregional betweenness for given
        sets of source and target nodes.

        This measures roughly how many shortest paths from one of the sources
        to one of the targets pass through the node, taking node weights into
        account.

        **Example:**

        >>> r(Network.SmallTestNetwork().nsi_interregional_betweenness(
        ...     sources=[2], targets=[3,5]))
        Calculating n.s.i. interregional betweenness...
        array([ 3.1667, 2.3471, 0. , 0. , 2.0652, 0. ])

        as compared to the unweighted version:

        >>> Network.SmallTestNetwork().interregional_betweenness(
        ...     sources=[2], targets=[3,5])
        Calculating interregional betweenness...
        array([ 1.,  1.,  0.,  0.,  1.,  0.])

        :rtype: 1d numpy array [node] of floats between 0 and 1
        """
        return self.nsi_betweenness(sources=sources, targets=targets, silent=1)

    def nsi_betweenness(self, **kwargs):
        """
        For each node, return its n.s.i. betweenness.

        This measures roughly how many shortest paths pass through the node,
        taking node weights into account.

        **Example:**

        >>> net = Network.SmallTestNetwork()
        >>> r(net.nsi_betweenness())
        Calculating n.s.i. betweenness...
        array([ 29.6854, 7.7129, 0. , 3.0909, 9.6996, 0. ])
        >>> r(net.splitted_copy().nsi_betweenness())
        Calculating n.s.i. betweenness...
        array([ 29.6854, 7.7129, 0. , 3.0909, 9.6996, 0. , 0. ])

        as compared to the unweighted version:

        >>> net = Network.SmallTestNetwork()
        >>> net.betweenness()
        Calculating node betweenness...
        array([ 4.5,  1.5,  0. ,  1. ,  3. ,  0. ])
        >>> net.splitted_copy().betweenness()
        Calculating node betweenness...
        array([ 8.5,  1.5,  0. ,  1.5,  4.5,  0. ,  0. ])

        :rtype: 1d numpy array [node] of floats between 0 and 1
        """
        if self.silence_level <= 1:
            if "silent" not in kwargs:
                print("Calculating n.s.i. betweenness...")

        w = self.node_weights
        if "aw" in kwargs:
            if kwargs["aw"] == 0:
                w = 0.0*w + 1.0

        N, k = self.N, self.degree()
        rN = range(0, N)
        zn = np.zeros(N, dtype=np.float)
        betweenness_times_w = zn.copy()

        # initialize node lists:
        is_source = zn.copy()
        if "sources" in kwargs and kwargs["sources"] is not None:
            for i in kwargs["sources"]:
                is_source[i] = 1
        else:
            for i in rN:
                is_source[i] = 1
        if "targets" in kwargs and kwargs["targets"] is not None:
            targets = kwargs["targets"]
        else:
            targets = rN

        # node offsets for flat arrays:
        offsets = np.zeros(N)
        for i in range(1, N):
            offsets[i] = offsets[i-1] + k[i-1]
        # Note: We don't use k.cumsum() since that uses to much memory!

        # sort links by node indices (contains each link twice!):
        links = nz_coords(self.sp_A)

        # neighbours of each node:
        flat_neighbors = np.array(links)[:, 1].astype(int)
        E = len(flat_neighbors)

        # this main loop might be parallelized:
        for j0 in targets:
            j = int(j0)

            betweenness_to_j = w.copy().astype(float)
            excess_to_j = w.copy().astype(float)
            flat_predecessors = list(np.zeros(E, dtype=int))
            # Note: this cannot be transferred as numpy array since if too
            # large we get an glibc error...
            _nsi_betweenness(N, E, w, k, j, betweenness_to_j,
                             excess_to_j, offsets.astype(int),
                             flat_neighbors,
                             is_source, np.array(flat_predecessors))
            del flat_predecessors
            betweenness_times_w += w[j] * (betweenness_to_j - excess_to_j)

        return betweenness_times_w / w

    def _eigenvector_centrality_slow(self, link_attribute=None):
        """
        For each node, return its (weighted) eigenvector centrality.

        This is the load on this node from the eigenvector corresponding to the
        largest eigenvalue of the (weighted) adjacency matrix, normalized to a
        maximum of 1.

        :arg str link_attribute: Optional name of the link attribute to be used
            as the links' weight. If None, links have weight 1. (Default: None)
        :rtype: 1d numpy array [node] of floats
        """
        if link_attribute == "topological":
            print("WARNING: link_attribute='topological' is deprecated.\n"
                  + "Use link_attribute=None instead.")
            link_attribute = None

        if link_attribute is None:
            if self.silence_level <= 1:
                print("Calculating topological eigenvector centrality...")

            return np.array(self.graph.eigenvector_centrality(weights=None))
        else:
            if self.silence_level <= 1:
                print("Calculating weighted eigenvector centrality...")

            return np.array(self.graph.eigenvector_centrality(
                weights=link_attribute))

    # faster version of the above:
    @cached_const('base', 'ev centrality', 'eigenvector centrality')
    def eigenvector_centrality(self):
        """
        For each node, return its eigenvector centrality.

        This is the load on this node from the eigenvector corresponding to the
        largest eigenvalue of the adjacency matrix, normalized to a
        maximum of 1.

        **Example:**

        >>> r(Network.SmallTestNetwork().eigenvector_centrality())
        Calculating eigenvector centrality...
        array([ 0.7895, 0.973 , 0.7769, 0.6941, 1. , 0.3109])

        :rtype: 1d numpy array [node] of floats
        """
        # TODO: allow for weights
        _, evecs = eigsh(self.sp_A.astype(float), k=1, sigma=self.N**2,
                         maxiter=100, tol=1e-8)
        ec = evecs.T[0]
        ec *= np.sign(ec[0])
        return ec / ec.max()

    @cached_const('nsi', 'ev centrality', 'n.s.i. eigenvector centrality')
    def nsi_eigenvector_centrality(self):
        """
        For each node, return its n.s.i. eigenvector centrality.

        This is the load on this node from the eigenvector corresponding to the
        largest eigenvalue of the n.s.i. adjacency matrix, divided by
        sqrt(node weight) and normalized to a maximum of 1.

        **Example:**

        >>> net = Network.SmallTestNetwork()
        >>> r(net.nsi_eigenvector_centrality())
        Calculating n.s.i. eigenvector centrality...
        array([ 0.8045, 1. , 0.8093, 0.6179, 0.9867, 0.2804])
        >>> r(net.splitted_copy().nsi_eigenvector_centrality())
        Calculating n.s.i. eigenvector centrality...
        array([ 0.8045, 1. , 0.8093, 0.6179, 0.9867, 0.2804, 0.2804])

        as compared to the unweighted version:

        >>> r(net.eigenvector_centrality())
        Calculating eigenvector centrality...
        array([ 0.7895, 0.973 , 0.7769, 0.6941, 1. , 0.3109])
        >>> r(net.splitted_copy().eigenvector_centrality())
        Calculating eigenvector centrality...
        array([ 1. , 0.8008, 0.6226, 0.6625, 0.8916, 0.582 , 0.582 ])

        :rtype: 1d numpy array [node] of floats
        """
        DwR = self.sp_diag_sqrt_w()
        sp_Astar = DwR * self.sp_Aplus() * DwR
        _, evecs = eigsh(sp_Astar, k=1, sigma=self.total_node_weight**2,
                         maxiter=100, tol=1e-8)
        ec = evecs.T[0] / np.sqrt(self.node_weights)
        ec *= np.sign(ec[0])
        return ec / ec.max()

    def pagerank(self, link_attribute=None, use_directed=True):
        """
        For each node, return its (weighted) PageRank.

        This is the load on this node from the eigenvector corresponding to the
        largest eigenvalue of a modified adjacency matrix, normalized to a
        maximum of 1.

        **Example:**

        >>> r(Network.SmallTestNetwork().pagerank())
        Calculating PageRank...
        array([ 0.2184, 0.2044, 0.1409, 0.1448, 0.2047, 0.0869])

        :arg str link_attribute: Optional name of the link attribute to be used
            as the links' weight. If None, links have weight 1. (Default: None)
        :rtype: 1d numpy array [node] of
        """
        if link_attribute == "topological":
            print("WARNING: link_attribute='topological' is deprecated.\n"
                  + "Use link_attribute=None instead.")
            link_attribute = None
        if link_attribute is None:
            if self.silence_level <= 1:
                print("Calculating PageRank...")
            return np.array(self.graph.personalized_pagerank(
                directed=use_directed, weights=None))
        else:
            if self.silence_level <= 1:
                print("Calculating weighted PageRank...")
            return np.array(self.graph.personalized_pagerank(
                directed=use_directed, weights=link_attribute))

    def closeness(self, link_attribute=None):
        """
        For each node, return its (weighted) closeness.

        This is the inverse of the mean shortest path length from the node to
        all other nodes.

        **Example:**

        >>> r(Network.SmallTestNetwork().closeness())
        Calculating closeness...
        array([ 0.7143, 0.625 , 0.5556, 0.625 , 0.7143, 0.4545])

        :arg str link_attribute: Optional name of the link attribute to be used
            as the links' length. If None, links have length 1. (Default: None)
        :rtype: 1d numpy array [node] of floats between 0 and 1
        """
        # TODO: check and describe behaviour for unconnected networks.
        if link_attribute == "topological":
            print("WARNING: link_attribute='topological' is deprecated.\n"
                  + "Use link_attribute=None instead.")
            link_attribute = None

        if link_attribute is None:
            if self.silence_level <= 1:
                print("Calculating closeness...")

            #  Return the absolute value of tcc, since a bug sometimes results
            #  in negative signs
            return np.abs(np.array(self.graph.closeness()))

        else:
            CC = np.zeros(self.N)
            path_lengths = self.path_lengths(link_attribute)

            if self.silence_level <= 1:
                print("Calculating weighted closeness...")

            #  Identify unconnected pairs and save in binary array isinf
            unconnected_pairs = np.isinf(path_lengths)
            #  Set infinite entries corresponding to unconnected pairs to
            #  number of vertices
            path_lengths[unconnected_pairs] = self.N

            #  Some polar nodes have an assigned distance of zero to all their
            #  neighbors. These nodes get zero geographical closeness
            #  centrality.
            path_length_sum = path_lengths.sum(axis=1)
            CC[path_length_sum != 0] = ((self.N - 1) /
                                        path_length_sum[path_length_sum != 0])

            #  Reverse changes to weightedPathLengths
            path_lengths[unconnected_pairs] = np.inf

            return CC

    @cached_const('nsi', 'closeness', 'n.s.i. closeness')
    def nsi_closeness(self):
        """
        For each node, return its n.s.i. closeness.

        This is the inverse of the mean shortest path length from the node to
        all other nodes. If the network is not connected, the result is 0.

        **Example:**

        >>> net = Network.SmallTestNetwork()
        >>> r(net.nsi_closeness())
        Calculating n.s.i. closeness...
        Calculating all shortest path lengths...
        array([ 0.7692, 0.6486, 0.5825, 0.6417, 0.7229, 0.5085])
        >>> r(net.splitted_copy().nsi_closeness())
        Calculating n.s.i. closeness...
        Calculating all shortest path lengths...
        array([ 0.7692, 0.6486, 0.5825, 0.6417, 0.7229, 0.5085, 0.5085])

        as compared to the unweighted version:

        >>> net = Network.SmallTestNetwork()
        >>> r(net.closeness())
        Calculating closeness...
        array([ 0.7143, 0.625 , 0.5556, 0.625 , 0.7143, 0.4545])
        >>> r(net.splitted_copy().closeness())
        Calculating closeness...
        array([ 0.75 , 0.5455, 0.5 , 0.6 , 0.6667, 0.5 , 0.5 ])

        :rtype: 1d numpy array [node] of floats between 0 and 1
        """
        # similar to nsi_average_path_length:
        nsi_distances = self.path_lengths() + np.identity(self.N)
        return (self.total_node_weight
                / np.dot(nsi_distances, self.node_weights))

    @cached_const('nsi', 'harm closeness', 'n.s.i. harmonic closeness')
    def nsi_harmonic_closeness(self):
        """
        For each node, return its n.s.i. harmonic closeness.

        This is the inverse of the harmonic mean shortest path length from the
        node to all other nodes. If the network is not connected, the result is
        not necessarily 0.

        **Example:**

        >>> net = Network.SmallTestNetwork()
        >>> r(net.nsi_harmonic_closeness())
        Calculating n.s.i. harmonic closeness...
        Calculating all shortest path lengths...
        array([ 0.85 , 0.7986, 0.7111, 0.7208, 0.8083, 0.6167])
        >>> r(net.splitted_copy().nsi_harmonic_closeness())
        Calculating n.s.i. harmonic closeness...
        Calculating all shortest path lengths...
        array([ 0.85 , 0.7986, 0.7111, 0.7208, 0.8083, 0.6167, 0.6167])

        :rtype: 1d numpy array [node] of floats between 0 and 1
        """
        # similar to nsi_average_path_length:
        nsi_distances = self.path_lengths() + np.identity(self.N)
        return (np.dot(1.0 / nsi_distances, self.node_weights)
                / self.total_node_weight)

    @cached_const('nsi', 'exp closeness',
                  'n.s.i. exponential closeness centrality')
    def nsi_exponential_closeness(self):
        """
        For each node, return its n.s.i. exponential harmonic closeness.

        This is the mean of  2**(- shortest path length)  from the
        node to all other nodes. If the network is not connected, the result is
        not necessarily 0.

        **Example:**

        >>> net = Network.SmallTestNetwork()
        >>> r(net.nsi_exponential_closeness())
        Calculating n.s.i. exponential closeness centrality...
        Calculating all shortest path lengths...
        array([ 0.425 , 0.3906, 0.3469, 0.3604, 0.4042, 0.2958])
        >>> r(net.splitted_copy().nsi_exponential_closeness())
        Calculating n.s.i. exponential closeness centrality...
        Calculating all shortest path lengths...
        array([ 0.425 , 0.3906, 0.3469, 0.3604, 0.4042, 0.2958, 0.2958])

        :rtype: 1d numpy array [node] of floats between 0 and 1
        """
        # similar to nsi_average_path_length:
        nsi_distances = self.path_lengths() + np.identity(self.N)
        return (np.dot(2.0**(-nsi_distances), self.node_weights)
                / self.total_node_weight)

    @cached_const('base', 'arenas btw', 'Arenas-type random walk betweenness')
    def arenas_betweenness(self):
        """
        For each node, return its Arenas-type random walk betweenness.

        This measures how often a random walk search for a random target node
        from a random source node is expected to pass this node.  (see
        [Arenas2003]_)

        **Example:**

        >>> r(Network.SmallTestNetwork().arenas_betweenness())
        Calculating Arenas-type random walk betweenness...
           (giant component size: 6 (1.0))
        array([ 50.1818, 50.1818, 33.4545, 33.4545, 50.1818, 16.7273])

        :rtype: 1d numpy array [node] of floats >= 0
        """
        t0 = time.time()

        #  Initialize the array to hold random walk betweenness
        arenas_betweenness = np.zeros(self.N)

        #  Random walk betweenness has to be calculated for each component
        #  separately Therefore get different components of the graph first
        components = self.graph.clusters()

        #  Print giant component size
        if self.silence_level <= 1:
            print("   (giant component size: "
                  + str(components.giant().vcount()) + " ("
                  + str(components.giant().vcount()
                        / float(self.graph.vcount())) + "))")

        for c in range(len(components)):
            #  If the component has size 1, set random walk betweenness to zero
            if len(components[c]) == 1:
                arenas_betweenness[components[c][0]] = 0
            #  For larger components, continue with the calculation
            else:
                #  Get the subgraph corresponding to component i
                subgraph = components.subgraph(c)

                #  Get the subgraph A matrix
                A = np.array(subgraph.get_adjacency(type=2).data)

                #  Generate a Network object representing the subgraph
                subnetwork = Network(adjacency=A, directed=False)

                #  Get the number of nodes of the subgraph (the component size)
                N = subnetwork.N

                #  Initialize the RWB array
                component_betweenness = np.zeros(N)

                #  Get the subnetworks degree sequence
                k = subnetwork.degree().astype('float64')

                #  Clean up
                del subgraph, subnetwork

                #  Get the P that is modified and inverted by the C++ code
                P = np.dot(np.diag(1 / k), A)

                for i in range(N):
                    #  Store the kth row of the P
                    row_i = np.copy(P[i, :])

                    #  Set the i-th row of the P to zero to account for the
                    #  absorption of random walkers at their destination
                    P[i, :] = 0

                    #  Calculate the b^i matrix
                    B = np.dot(np.linalg.inv(np.identity(N) - P), P)

                    #  Perform the summation over source node c
                    component_betweenness += B.sum(axis=0)

                    #  Restore the P
                    P[i, :] = row_i

                #  Normalize RWB by component size
                # component_betweenness *= N

                #  Get the list of vertex numbers in the subgraph
                nodes = components[c]

                #  Copy results into randomWalkBetweennessArray at the correct
                #  positions
                for j in range(len(nodes)):
                    arenas_betweenness[nodes[j]] = component_betweenness[j]

        if self.silence_level <= 0:
            print("...took", time.time()-t0, "seconds")

        return arenas_betweenness

    # TODO: remove this slow version after regression test:
    def _arenas_betweenness_slow(self):
        print("WARNING: _arenas_betweenness_slow() is deprecated!")

        t0 = time.time()

        #  Initialize the array to hold random walk betweenness
        awRandomWalkBetweenness = np.zeros(self.N)

        #  Random walk betweenness has to be calculated for each component
        #  separately. Therefore get different components of the graph first
        components = self.graph.clusters()

        #  Print giant component size
        if self.silence_level <= 1:
            print("   (giant component size: "
                  + str(components.giant().vcount()) + " ("
                  + str(components.giant().vcount()
                        / float(self.graph.vcount())) + "))")

        for i in range(len(components)):
            #  If the component has size 1, set random walk betweenness to zero
            if len(components[i]) == 1:
                awRandomWalkBetweenness[components[i][0]] = 0
            #  For larger components, continue with the calculation
            else:
                #  Get the subgraph corresponding to component i
                subgraph = components.subgraph(i)

                #  Get the subgraph adjacency matrix
                adjacency = np.array(subgraph.get_adjacency(type=2).data)

                #  Get the list of vertex numbers in the subgraph
                vertexList = components[i]

                # Extract corresponding area weight vector:
                aw = np.zeros(len(vertexList))
                for j in range(len(vertexList)):
                    aw[j] = self.node_weights[vertexList[j]]

                #  Generate a Network object representing the subgraph
                subnetwork = Network(adjacency, directed=False)

                #  Get the number of nodes of the subgraph (the component size)
                nNodes = subnetwork.N

                #  Initialize the RWB array
                rwb = np.zeros(nNodes)

                #  Get the subnetworks degree sequence
                awDegreeSequence = subnetwork.nsi_degree()

                #  Clean up
                del subgraph, subnetwork

                #  Get the pMatrix that is modified and inverted
                Identity = np.identity(nNodes)
                Ap = adjacency + Identity
                pMatrix = np.diag(1/awDegreeSequence).dot(Ap).dot(np.diag(aw))

                for k in range(nNodes):
                    #  For k and each neighbour of it, set the corresponding
                    #  row of the pMatrix to zero to account for the absorption
                    #  of random walkers at their destination
                    mask = 1-Ap[k, :]
                    pMk = pMatrix*(mask.reshape((nNodes, 1)))

                    #  Calculate the b^k matrix
                    bMatrix = np.dot(np.linalg.inv(Identity-pMk), pMk)

                    #  Perform the summation over source node i
                    rwb += aw[k] * np.dot(aw.reshape((1, self.N)),
                                          bMatrix).flatten() * mask

                rwb /= aw

                #  Copy results into randomWalkBetweennessArray at the correct
                #  positions
                for j in range(len(vertexList)):
                    awRandomWalkBetweenness[vertexList[j]] = rwb[j]

        if self.silence_level <= 1:
            print("...took", time.time()-t0, "seconds")

        return awRandomWalkBetweenness

    # parallelized main loop
    @staticmethod
    def _mpi_nsi_arenas_betweenness(
            N, sp_P, this_Aplus, w, this_w, start_i, end_i,
            exclude_neighbors, stopping_mode, this_twinness):
        error_message, result = '', None
        try:
            component_betweenness = np.zeros(N)
            for i in range(start_i, end_i):
                # For i and each neighbour of it, modify the corresponding row
                # of P to account for the absorption of random walkers at their
                # destination
                sp_Pi = sp_P.copy()
                Aplus_i = this_Aplus[i-start_i, :]
                update_keys = [k for k in sp_Pi.keys() if Aplus_i[k[0]] == 1]
                if stopping_mode == "twinness":
                    twinness_i = this_twinness[i-start_i, :]
                    update_vals = [sp_Pi[k] * (1.0 - twinness_i[k[0]])
                                   for k in update_keys]
                else:  # "neighbors"
                    update_vals = np.zeros(len(update_keys))
                sp_Pi.update(zip(update_keys, update_vals))
                sp_Pi = sp_Pi.tocsc()
                sp_Pi.eliminate_zeros()

                # solve (1 - sp_Pi) * V = sp_Pi
                V = splu(sp.identity(N, format='csc') - sp_Pi).solve(sp_Pi.A)

                if exclude_neighbors:
                    # for the result, we use only those targets i which are not
                    # neighboured to our node of interest j
                    B_sum = w.dot((V.T * (1 - Aplus_i)).T) * (1 - Aplus_i)
                else:
                    B_sum = w.dot(V)
                component_betweenness += this_w[i-start_i] * B_sum

            result = component_betweenness, start_i, end_i
        except RuntimeError:
            e = sys.exc_info()
            error_message = (str(e[0]) + '\n' + str(e[1]))

        return error_message, result

    # TODO: settle for some suitable defaults
    def nsi_arenas_betweenness(self, exclude_neighbors=True,
                               stopping_mode="neighbors"):
        """
        For each node, return its n.s.i. Arenas-type random walk betweenness.

        This measures how often a random walk search for a random target node
        from a random source node is expected to pass this node. (see
        [Arenas2003]_)

        **Examples:**

        >>> net = Network.SmallTestNetwork()
        >>> r(net.nsi_arenas_betweenness())
        Calculating n.s.i. Arenas-type random walk betweenness...
           (giant component size: 6 (1.0))
        Calculating n.s.i. degree...
        array([ 20.5814, 29.2103, 27.0075, 19.5434, 25.2849, 24.8483])
        >>> r(net.splitted_copy().nsi_arenas_betweenness())
        Calculating n.s.i. Arenas-type random walk betweenness...
           (giant component size: 7 (1.0))
        Calculating n.s.i. degree...
        array([ 20.5814, 29.2103, 27.0075, 19.5434, 25.2849, 24.8483, 24.8483])
        >>> r(net.nsi_arenas_betweenness(exclude_neighbors=False))
        Calculating n.s.i. Arenas-type random walk betweenness...
           (giant component size: 6 (1.0))
        Calculating n.s.i. degree...
        array([ 44.5351, 37.4058, 27.0075, 21.7736, 31.3256, 24.8483])
        >>> r(net.nsi_arenas_betweenness(stopping_mode="twinness"))
        Calculating n.s.i. Arenas-type random walk betweenness...
           (giant component size: 6 (1.0))
        Calculating n.s.i. degree...
        Calculating n.s.i. degree...
        array([ 22.6153, 41.2314, 38.6411, 28.6195, 38.5824, 30.2994])

        as compared to its unweighted version:

        >>> net = Network.SmallTestNetwork()
        >>> r(net.arenas_betweenness())
        Calculating Arenas-type random walk betweenness...
           (giant component size: 6 (1.0))
        array([ 50.1818, 50.1818, 33.4545, 33.4545, 50.1818, 16.7273])
        >>> r(net.splitted_copy().arenas_betweenness())
        Calculating Arenas-type random walk betweenness...
           (giant component size: 7 (1.0))
        array([ 90.4242, 67.8182, 45.2121, 45.2121, 67.8182, 45.2121, 45.2121])

        :arg bool exclude_neighbors: Indicates whether to use only source and
            target nodes that are not linked to the node of interest.
            (Default: True)
        :arg str stopping_mode: Specifies when the random walk is stopped. If
            "neighbors", the walk stops as soon as it reaches a neighbor of the
            target node. If "twinnness", the stopping probability at each step
            is the twinnness of the current and target nodes as given by
            :meth:`nsi_twinness()`. (Default: "neighbors")
        :rtype: 1d numpy array [node] of floats >= 0
        """
        if self.silence_level <= 1:
            print("Calculating n.s.i. Arenas-type random walk betweenness...")

        t0 = time.time()

        #  Initialize the array to hold random walk betweenness
        nsi_arenas_betweenness = np.zeros(self.N)

        #  Random walk betweenness has to be calculated for each component
        #  separately. Therefore get different components of the graph first
        components = self.graph.clusters()

        #  Print giant component size
        if self.silence_level <= 1:
            print("   (giant component size: "
                  + str(components.giant().vcount()) + " ("
                  + str(components.giant().vcount()
                        / float(self.graph.vcount())) + "))")

        for c in range(len(components)):
            #  If the component has size 1, set random walk betweenness to zero
            if len(components[c]) == 1:
                nsi_arenas_betweenness[components[c][0]] = 0
            #  For larger components, continue with the calculation
            else:
                #  Get the subgraph corresponding to component i
                subgraph = components.subgraph(c)
                A = np.array(subgraph.get_adjacency(type=2).data)
                del subgraph

                #  Get the list of vertex numbers in the subgraph
                nodes = components[c]

                # Extract corresponding area weight vector
                w = np.zeros(len(nodes))
                for j in range(len(nodes)):
                    w[j] = self.node_weights[nodes[j]]

                #  Generate a Network object representing the subgraph
                subnet = Network(adjacency=A, directed=False, node_weights=w)
                N = subnet.N

                #  Calculate the subnetworks degree sequence
                subnet.nsi_degree()
                Aplus = (A + np.identity(N)).astype(int)
                if stopping_mode == "twinness":
                    twinness = self.nsi_twinness()

                #  Get the sparse P matrix that gets modified and inverted
                sp_P = (subnet.sp_nsi_diag_k_inv() * subnet.sp_Aplus()
                        * subnet.sp_diag_w()).todok()

                if mpi.available:
                    parts = max(1, int(np.ceil(
                        min((mpi.size-1) * 10.0, 0.1 * N))))
                    step = int(np.ceil(1.0 * N / (1.0 * parts)))
                    if self.silence_level <= 0:
                        print("   parallelizing on " + str(mpi.size-1) +
                              " slaves into " + str(parts) +
                              " parts with " + str(step) + " nodes each...")

                    for index in range(parts):
                        start_i = index * step
                        end_i = min((index + 1) * step, N)
                        if start_i >= end_i:
                            break
                        this_Aplus = Aplus[start_i:end_i, :]
                        this_w = w[start_i:end_i]
                        if stopping_mode == "twinness":
                            this_twinness = twinness[start_i:end_i, :]
                        else:
                            this_twinness = None
                        if self.silence_level <= 0:
                            print("   submitting", index)
                            mpi.submit_call(
                                "Network._mpi_nsi_arenas_betweenness",
                                (N, sp_P, this_Aplus, w, this_w,
                                 start_i, end_i, exclude_neighbors,
                                 stopping_mode, this_twinness),
                                module="pyunicorn", id=index)

                    # Retrieve results of all submited jobs
                    component_betweenness = np.zeros(N)
                    for index in range(parts):
                        start_i = index * step
                        if self.silence_level <= 0:
                            print("   retrieving results from", index)
                        error_message, result = mpi.get_result(index)
                        if error_message != '':
                            print(error_message)
                            sys.exit()
                        this_betweenness, start_i, end_i = result
                        component_betweenness += this_betweenness
                else:
                    component_betweenness = np.zeros(N)
                    if stopping_mode == "twinness":
                        this_twinness = twinness
                    else:
                        this_twinness = None
                    error_message, result = \
                        Network._mpi_nsi_arenas_betweenness(
                            N, sp_P, Aplus, w, w, 0, N,
                            exclude_neighbors, stopping_mode, this_twinness)
                    if error_message != '':
                        print(error_message)
                        sys.exit()
                    this_betweenness, start_i, end_i = result
                    component_betweenness += this_betweenness

                component_betweenness /= w

                # here I tried several ways to correct for the fact that k is
                # not neighboured to j (see above):
                # component_betweenness *= 1-w/nsi_k
                # component_betweenness += subnet.total_node_weight*nsi_k
                # component_betweenness -= subnet.total_node_weight*nsi_k
                # is this an improvement???

                #  Clean up
                del subnet

                #  Copy results into randomWalkBetweennessArray at the correct
                #  positions
                for j in range(len(nodes)):
                    nsi_arenas_betweenness[nodes[j]] = component_betweenness[j]

        if self.silence_level <= 0:
            print("...took", time.time()-t0, "seconds")

        return nsi_arenas_betweenness

    # deactivated and replaced by corrected and faster version (see below):
    # TODO: remove after regression test
    def _newman_betweenness_badly(self, link_attribute=None):
        print("WARNING: _newman_betweenness_badly() is deprecated!")

        #  Initialize the array to hold random walk betweenness
        randomWalkBetweenness = np.zeros(self.N)

        #  Random walk betweenness has to be calculated for each component
        #  separately. Therefore get different components of the graph first
        components = self.graph.clusters()

        for i in range(len(components)):
            #  If the component has size 1, set random walk betweenness to zero
            if len(components[i]) == 1:
                randomWalkBetweenness[components[i][0]] = 0
            #  For larger components, continue with the calculation
            else:
                #  Get the subgraph corresponding to component i
                subgraph = components.subgraph(i)

                #  Get the subgraph adjacency matrix
                adjacency = np.array(subgraph.get_adjacency(type=2).data)

                #  Generate a Network object representing the subgraph
                subnetwork = Network(adjacency, directed=True)

                #  Get the number of nodes of the subgraph (the component size)
                nNodes = subnetwork.N

                #  Initialize the RWB array
                rwb = np.zeros(nNodes)

                # Heitzig FIXME: laplacian is faulty for undirected
                # networks since row-sum != 0: Get the (directed and weighted)
                # graph Laplacian
                laplacian = \
                    subnetwork.laplacian(link_attribute).astype('float64')

                #  Remove the last row and column to make the matrix invertible
                laplacian = laplacian[:-1, :-1]

                #  Invert the reduced laplacian matrix and
                T = np.linalg.inv(laplacian)

                #  Clean up
                del subgraph, laplacian

                #  add row and column of zeros to T at the position they were
                #  removed from the laplacian matrix (the last row and column)
                T = np.vstack((T, np.zeros(nNodes - 1)))
                T = np.ascontiguousarray(np.hstack((T, np.zeros((nNodes, 1)))))

                nNodes = float(nNodes)

                #  Calculate the random walk betweenness in C++ using Cython
                # added -w since numerous warnings of type "Warnung: veraltete
                # Konvertierung von Zeichenkettenkonstante in »char*«"
                # occurred:
                rwb = _newman_betweenness_badly_cython(adjacency.astype(int),
                                                       T, rwb, self.N)

                #  Normalize RWB by component size
                rwb *= nNodes

                #  Get the list of vertex numbers in the subgraph
                vertexList = components[i]

                #  Copy results into randomWalkBetweennessArray at the correct
                #  positions
                for j in range(len(vertexList)):
                    randomWalkBetweenness[vertexList[j]] = rwb[j]

        return randomWalkBetweenness

    # much faster (and corrected) version of the preceding:
    @cached_const('base', 'newman btw', "Newman's random walk betweenness")
    def newman_betweenness(self):
        """
        For each node, return Newman's random walk betweenness.

        This measures how often a random walk search for a random target node
        from a random source node is expected to pass this node, not counting
        when the walk returns along a link it took before to leave the node.
        (see [Newman2005]_)

        **Example:**

        >>> r(Network.SmallTestNetwork().newman_betweenness())
        Calculating Newman's random walk betweenness...
           (giant component size: 6 (1.0))
        array([ 4.1818, 3.4182, 2.5091, 3.0182, 3.6 , 2. ])

        :rtype: 1d numpy array [node] of floats >= 0
        """
        t0 = time.time()

        #  Initialize the array to hold random walk betweenness
        newman_betweenness = np.zeros(self.N)

        #  Random walk betweenness has to be calculated for each component
        #  separately. Therefore get different components of the graph first
        components = self.graph.clusters()

        #  Print giant component size
        if self.silence_level <= 1:
            print("   (giant component size: "
                  + str(components.giant().vcount()) + " ("
                  + str(components.giant().vcount()
                        / float(self.graph.vcount())) + "))")

        for c in range(len(components)):
            #  If the component has size 1, set random walk betweenness to zero
            if len(components[c]) < 2:
                newman_betweenness[components[c][0]] = 0
            #  For larger components, continue with the calculation
            else:
                #  Get the subgraph A matrix corresponding to component c
                subgraph = components.subgraph(c)
                A = np.array(subgraph.get_adjacency(type=2).data,
                             dtype=np.int8)

                #  Generate a Network object representing the subgraph
                subnetwork = Network(adjacency=A, directed=False)
                N, sp_A = subnetwork.N, subnetwork.sp_A

                # Kirchhoff matrix
                sp_M = sp.diags([subnetwork.indegree()], [0],
                                shape=(N, N), format='csc') - sp_A

                # invert it without last row/col
                # FIXME: in rare cases (when there is an exact twin to the last
                # node), this might not be invertible and a different row/col
                # would need to be removed!
                V = sp.lil_matrix((N, N))
                V[:-1, :-1] = inv(sp_M[:-1, :-1])
                V = V.A
                del subgraph, subnetwork, sp_A, sp_M

                #  Calculate the random walk betweenness in C++ using Weave
                component_betweenness = np.zeros(N)
                if mpi.available:
                    # determine in how many parts we split the outer loop:
                    parts = max(1, int(np.ceil(min((mpi.size-1) * 10.0,
                                                   0.1 * N))))
                    # corresponding step size for c index of outer loop:
                    step = int(np.ceil(1.0 * N / (1.0 * parts)))
                    if self.silence_level <= 0:
                        print("   parallelizing on " + str((mpi.size-1))
                              + " slaves into " + str(parts) + " parts with "
                              + str(step) + " nodes each...")

                    # now submit the jobs:
                    for index in range(parts):
                        start_i = index * step
                        end_i = min((index + 1) * step, N)
                        if start_i >= end_i:
                            break
                        this_A = A[start_i:end_i, :]
                        # submit the job and add it to the list of jobs, so
                        # that later the results can be retrieved:
                        if self.silence_level <= 0:
                            print("submitting part from", start_i, "to", end_i)
                        mpi.submit_call("_cy_mpi_newman_betweenness",
                                        (this_A.astype(int), V.astype(float),
                                         N, start_i, end_i),
                                        module="pyunicorn", id=index,
                                        time_est=this_A.sum())

                    # Retrieve results of all submitted jobs:
                    component_betweenness = np.zeros(N)
                    for index in range(parts):
                        # the following call connects to the submitted job,
                        # waits until it finishes, and retrieves the result:
                        if self.silence_level <= 0:
                            print("retrieving results from ", index)
                        this_betweenness, start_i, end_i = \
                            mpi.get_result(index)
                        component_betweenness[start_i:end_i] = this_betweenness
                else:
                    component_betweenness, start_i, end_i =\
                        _cy_mpi_newman_betweenness(A.astype(int),
                                                   V.astype(float), N, 0, N)

                component_betweenness += 2 * (N - 1)
                component_betweenness /= (N - 1.0)  # TODO: why is this?

                # sort results into correct positions
                nodes = components[c]
                for j in range(len(nodes)):
                    newman_betweenness[nodes[j]] = component_betweenness[j]

        if self.silence_level <= 0:
            print("...took", time.time()-t0, "seconds")

        return newman_betweenness

    def nsi_newman_betweenness(self, add_local_ends=False):
        """
        For each node, return its n.s.i. Newman-type random walk betweenness.

        This measures how often a random walk search for a random target node
        from a random source node is expected to pass this node, not counting
        when the walk returns along a link it took before to leave the node.
        (see [Newman2005]_)

        In this n.s.i. version, node weights are taken into account, and only
        random walks are used that do not start or end in neighbors of the
        node.


        **Example:**

        >>> net = Network.SmallTestNetwork()
        >>> r(net.nsi_newman_betweenness())
        Calculating n.s.i. Newman-type random walk betweenness...
           (giant component size: 6 (1.0))
        Calculating n.s.i. degree...
        array([ 0.4048, 0. , 0.8521, 3.3357, 1.3662, 0. ])
        >>> r(net.splitted_copy().nsi_newman_betweenness())
        Calculating n.s.i. Newman-type random walk betweenness...
           (giant component size: 7 (1.0))
        Calculating n.s.i. degree...
        array([ 0.4048, 0. , 0.8521, 3.3357, 1.3662, 0. , 0. ])
        >>> r(net.nsi_newman_betweenness(add_local_ends=True))
        Calculating n.s.i. Newman-type random walk betweenness...
           (giant component size: 6 (1.0))
        Calculating n.s.i. degree...
        array([ 131.4448, 128. , 107.6421, 102.4457, 124.2062, 80. ])
        >>> r(net.splitted_copy().nsi_newman_betweenness(
        ...     add_local_ends=True))
        Calculating n.s.i. Newman-type random walk betweenness...
           (giant component size: 7 (1.0))
        Calculating n.s.i. degree...
        array([ 131.4448, 128. , 107.6421, 102.4457, 124.2062, 80. , 80. ])

        as compared to its unweighted version:

        >>> net = Network.SmallTestNetwork()
        >>> r(net.newman_betweenness())
        Calculating Newman's random walk betweenness...
           (giant component size: 6 (1.0))
        array([ 4.1818, 3.4182, 2.5091, 3.0182, 3.6 , 2. ])
        >>> r(net.splitted_copy().newman_betweenness())
        Calculating Newman's random walk betweenness...
           (giant component size: 7 (1.0))
        array([ 5.2626, 3.5152, 2.5455, 3.2121, 3.8182, 2.5556, 2.5556])

        :arg bool add_local_ends: Indicates whether to add a correction for the
            fact that walks starting or ending in neighbors are not used.
            (Default: false)
        :rtype: array [float>=0]
        """
        if self.silence_level <= 1:
            print("Calculating n.s.i. Newman-type random walk betweenness...")

        t0 = time.time()

        #  Initialize the array to hold random walk betweenness
        nsi_newman_betweenness = np.zeros(self.N)

        #  Random walk betweenness has to be calculated for each component
        #  separately. Therefore get different components of the graph first
        components = self.graph.clusters()

        #  Print giant component size
        if self.silence_level <= 1:
            print("   (giant component size: "
                  + str(components.giant().vcount()) + " ("
                  + str(components.giant().vcount()
                        / float(self.graph.vcount())) + "))")

        for c in range(len(components)):
            #  If the component has size 1, set random walk betweenness to zero
            # FIXME: check why there was a problem with ==1
            if len(components[c]) < 2:
                nsi_newman_betweenness[components[c][0]] = 0
            #  For larger components, continue with the calculation
            else:
                #  Get the subgraph corresponding to component i
                subgraph = components.subgraph(c)

                #  Get the subgraph A matrix
                A = np.array(subgraph.get_adjacency(type=2).data,
                             dtype=np.int8)

                #  Get the list of vertex numbers in the subgraph
                nodes = components[c]

                # Extract corresponding area weight vector:
                w = np.zeros(len(nodes))
                for j in range(len(nodes)):
                    w[j] = self.node_weights[nodes[j]]

                #  Generate a Network object representing the subgraph
                subnet = Network(adjacency=A, directed=False, node_weights=w)
                N = subnet.N

                #  Initialize the RWB array
                component_betweenness = np.zeros(N)

                # sp_M = area-weighted Kirchhoff matrix * diag(w)^(-1)
                Ap = subnet.sp_Aplus()
                Dw, DwI = subnet.sp_diag_w(), subnet.sp_diag_w_inv()
                Dk, DkI = subnet.sp_nsi_diag_k(), subnet.sp_nsi_diag_k_inv()
                sp_M = Dw * (Dk - Ap * Dw) * DwI

                # invert sp_M without last row/col (see above)
                sp_M_inv = sp.lil_matrix((N, N))
                sp_M_inv[:-1, :-1] = inv(sp_M[:-1, :-1])

                # Note: sp_M_inv is not necessarily sparse, so the order is
                # important for performance
                V = ((DkI * Ap) * sp_M_inv).T.astype('float32').A
                del subgraph, Ap, Dw, DwI, Dk, DkI, sp_M, sp_M_inv

                # TODO: verify that this was indeed wrong
                # w = self.node_weights

                # indicator matrix that i,j are not neighboured or equal
                not_adjacent_or_equal = (1 - A - np.identity(N)).astype('int8')

                if mpi.available:
                    parts = max(1, int(np.ceil(min((mpi.size-1) * 10.0,
                                                   0.1 * N))))
                    step = int(np.ceil(1.0*N/(1.0*parts)))
                    if self.silence_level <= 0:
                        print("   parallelizing on " + str((mpi.size-1))
                              + " slaves into " + str(parts) + " parts with "
                              + str(step) + " nodes each...")

                    for idx in range(parts):
                        start_i = idx * step
                        end_i = min((idx+1)*step, N)
                        if start_i >= end_i:
                            break
                        this_A = A[start_i:end_i, :]
                        this_not_adjacent_or_equal = \
                            not_adjacent_or_equal[start_i:end_i, :]

                        mpi.submit_call(
                            "_cy_mpi_nsi_newman_betweenness",
                            (this_A.astype(int), V.astype(float), N,
                             w.astype(float),
                             this_not_adjacent_or_equal.astype(int), start_i,
                             end_i),
                            module="pyunicorn", id=idx)

                    # Retrieve results of all submited jobs
                    component_betweenness = np.zeros(N)
                    for idx in range(parts):
                        this_betweenness, start_i, end_i = mpi.get_result(idx)
                        component_betweenness[start_i:end_i] = this_betweenness

                else:
                    component_betweenness, start_i, end_i = \
                        _cy_mpi_nsi_newman_betweenness(
                            A.astype(int), V.astype(float), N, w.astype(float),
                            not_adjacent_or_equal.astype(int), 0, N)

                #  Correction for the fact that we used only s,t not
                #  neighboured to i
                if add_local_ends:
                    nsi_k = subnet.nsi_degree()
                    component_betweenness += (2.0 * w.sum() - nsi_k) * nsi_k

                #  Copy results into randomWalkBetweennessArray at the correct
                #  positions
                for j in range(len(nodes)):
                    nsi_newman_betweenness[nodes[j]] = component_betweenness[j]

        if self.silence_level <= 0:
            print("...took", time.time()-t0, "seconds")

        return nsi_newman_betweenness

    #
    #  Efficiency measures
    #

    def global_efficiency(self, link_attribute=None):
        """
        Return the global (weighted) efficiency. (see [Costa2007]_)

        **Example:**

        >>> r(Network.SmallTestNetwork().global_efficiency())
        Calculating all shortest path lengths...
        Calculating global (weighted) efficiency...
        0.7111

        :arg str link_attribute: Optional name of the link attribute to be used
            as the links' length. If None, links have length 1. (Default: None)
        :rtype: float
        """
        if link_attribute == "topological":
            print("WARNING: link_attribute='topological' is deprecated.\n"
                  + "Use link_attribute=None instead.")
            link_attribute = None

        path_lengths = self.path_lengths(link_attribute)

        if self.silence_level <= 1:
            print("Calculating global (weighted) efficiency...")

        #  Set path lengths on diagonal to infinity to avoid summing over those
        #  entries when calculating efficiency
        np.fill_diagonal(path_lengths, np.inf)

        #  Calculate global efficiency
        efficiency = (1/float(self.N * (self.N-1)) * (1/path_lengths).sum())

        #  Restore path lengths on diagonal to zero
        np.fill_diagonal(path_lengths, 0)

        return efficiency

    @cached_const('nsi', 'global eff', 'n.s.i. global efficiency')
    def nsi_global_efficiency(self):
        """
        Return the n.s.i. global efficiency.

        **Example:**

        >>> r(Network.SmallTestNetwork().nsi_global_efficiency())
        Calculating n.s.i. global efficiency...
        Calculating all shortest path lengths...
        0.7415

        :rtype: float
        """
        # TODO: check results of examples!
        w = self.node_weights
        #  Set path lengths on diagonal to 1
        nsi_dist = self.path_lengths() + np.identity(self.N)
        return w.dot((1/nsi_dist).dot(w)) / self.total_node_weight**2

    def distance_based_measures(self, replace_inf_by=None):
        """
        Return a dictionary of local and global measures that are based on
        shortest path lengths.

        This is useful for large graphs for which the matrix of all shortest
        path lengths cannot be stored.

        EXPERIMENTAL!

        :type replace_inf_by: float/inf/None
        :arg replace_inf_by: If None, the number of nodes is used.
            (Default: None)
        :rtype: dictionary with keys "closeness", "harmonic_closeness",
            "exponential_closeness", "average_path_length",
            "global_efficiency", "nsi_closeness", "nsi_harmonic_closeness",
            "nsi_exponential_closeness", "nsi_average_path_length",
            "nsi_global_efficiency"
        """
        N, w, W = self.N, self.node_weights, self.total_node_weight

        if replace_inf_by is None:
            replace_inf_by = N

        closeness = np.zeros(N)
        harmonic_closeness = np.zeros(N)
        exponential_closeness = np.zeros(N)
        average_path_length = 0
        nsi_closeness = np.zeros(N)
        nsi_harmonic_closeness = np.zeros(N)
        nsi_exponential_closeness = np.zeros(N)
        nsi_average_path_length = 0

        for i in range(N):
            if self.silence_level == 0:
                print(i)
            di = np.array(self.graph.shortest_paths(i), dtype=float).flatten()
            di[np.where(di == np.inf)] = replace_inf_by

            closeness[i] = 1.0 / di.sum()
            average_path_length += di.sum()

            di[i] = np.inf
            harmonic_closeness[i] = (1.0/di).sum()
            exponential_closeness[i] = (0.5**di).sum()

            di[i] = 1
            nsi_closeness[i] = 1.0 / (w*di).sum()
            nsi_average_path_length += w[i] * (w*di).sum()
            nsi_harmonic_closeness[i] = (w/di).sum()
            nsi_exponential_closeness[i] = (w * 0.5**di).sum()

        return {
            "closeness": closeness * (N-1),
            "harmonic_closeness": harmonic_closeness / (N-1),
            "exponential_closeness": exponential_closeness / (N-1),
            "average_path_length": average_path_length / N*(N-1),
            "global_efficiency": harmonic_closeness.mean() / (N-1),
            "nsi_closeness": nsi_closeness * W,
            "nsi_harmonic_closeness": nsi_harmonic_closeness / W,
            "nsi_exponential_closeness": nsi_exponential_closeness / W,
            "nsi_average_path_length": nsi_average_path_length / W**2,
            "nsi_global_efficiency": w.dot(nsi_harmonic_closeness) / W**2
        }

    #
    #  Vulnerability measures
    #

    def local_vulnerability(self, link_attribute=None):
        """
        For each node, return its vulnerability. (see [Costa2007]_)

        **Example:**

        >>> r(Network.SmallTestNetwork().local_vulnerability())
        Calculating all shortest path lengths...
        Calculating global (weighted) efficiency...
        Calculating (weighted) node vulnerabilities...
        array([ 0.2969, 0.0625, -0.0313, -0.0078, 0.0977, -0.125 ])

        :arg str link_attribute: Optional name of the link attribute to be used
            as the links' length. If None, links have length 1. (Default: None)
        :rtype: 1d numpy array [node] of floats
        """
        if link_attribute == "topological":
            print("WARNING: link_attribute='topological' is deprecated.\n"
                  + "Use link_attribute=None instead.")
            link_attribute = None

        vulnerability = np.zeros(self.N)

        #  Calculate global efficiency of complete network E
        global_efficiency = self.global_efficiency(link_attribute)

        if self.silence_level <= 1:
            print("Calculating (weighted) node vulnerabilities...")

        #  Initialize progress bar
        if self.silence_level <= 1 and has_progressbar:
            progress = progressbar.ProgressBar(maxval=self.N).start()

        for i in range(self.N):
            #  Update progress bar every 10 steps
            if self.silence_level <= 1:
                if (i % 10) == 0 and has_progressbar:
                    progress.update(i)

            #  Remove vertex i from graph
            graph = self.graph - i

            #  Generate Network object from this reduced graph
            network = Network.FromIGraph(graph, 2)

            #  Calculate global topological efficiency E_i after removal of
            #  vertex i
            node_efficiency = network.global_efficiency(link_attribute)

            #  Calculate local topological vulnerability of vertex i
            vulnerability[i] = ((global_efficiency - node_efficiency)
                                / global_efficiency)

            #  Clean up
            del graph, network

        #  Terminate progress bar
        if self.silence_level <= 1 and has_progressbar:
            progress.finish()

        return vulnerability

    #
    #  Community measures
    #

    @cached_const('base', 'coreness', 'coreness')
    def coreness(self):
        """
        For each node, return its coreness.

        The k-core of a network is a maximal subnetwork in which each node has
        at least degree k. (Degree here means the degree in the subnetwork of
        course). The coreness of a node is k if it is a member of the k-core
        but not a member of the (k+1)-core.

        **Example:**

        >>> Network.SmallTestNetwork().coreness()
        Calculating coreness...
        array([2, 2, 2, 2, 2, 1])

        :rtype: 1d numpy array [node] of floats
        """
        return np.array(self.graph.coreness())

    #
    #  Synchronizability measures
    #

    @cached_const('base', 'msf sync',
                  'master stability function synchronizability')
    def msf_synchronizability(self):
        """
        Return the synchronizability in the master stability function
        framework.

        This is equal to the largest eigenvalue of the graph Laplacian divided
        by the smallest non-zero eigenvalue. A smaller value indicates higher
        synchronizability and vice versa. This function makes sense for
        undirected climate networks (with symmetric laplacian matrix).
        For directed networks, the undirected laplacian matrix is used.

        (see [Pecora1998]_)

        .. note::
           Only defined for undirected networks.

        **Example:**

        >>> r(Network.SmallTestNetwork().msf_synchronizability())
        Calculating master stability function synchronizability...
        6.7784

        :rtype: float
        """
        # TODO: use sparse version to speed up!
        #  Get undirected graph laplacian
        laplacian = self.laplacian()

        #  Get eigenvalues of laplacian
        eigenvalues = np.real(linalg.eigvals(laplacian))

        #  Sort eigenvalues in ascending order
        eigenvalues.sort()

        #  Get smallest non-zero eigenvalue (Fiedler value)
        i = 0
        fiedler_value = 0

        #  The limited accuracy of eigenvalue calculation forces the use of
        #  some threshold, below which eigenvalues are considered to be zero
        accuracy = 10**(-10)

        while (eigenvalues[i] <= accuracy) and (i < self.N - 1):
            fiedler_value = eigenvalues[i+1]
            i += 1

        #  Calculate synchronizability R
        R = eigenvalues[-1] / fiedler_value

        return R

    #
    #  Distance measures between two graphs
    #

    def hamming_distance_from(self, other_network):
        """
        Return the normalized hamming distance between this and another
        network.

        This is the percentage of links that have to be changed to transform
        this network into the other. Hamming distance is only defined for
        networks with an equal number of nodes.

        :rtype: float between 0 and 1
        """
        #  Get own adjacency matrix
        A = self.adjacency
        #  Get the other graph's adjacency matrix
        B = other_network.adjacency

        #  Check if the graphs have the same number of vertices
        if self.N == other_network.N:
            #  Calculate the hamming distance
            hamming = (A != B).sum()

            #  Return the normalized hamming distance
            return hamming / float(self.N * (self.N - 1))
        else:
            raise NetworkError("Only defined for networks with same number of \
                               nodes.")

    def spreading(self, alpha=None):
        """
        For each node, return its "spreading" value.

        .. note::
           This is still EXPERIMENTAL!

        :rtype: 1d numpy array [node] of floats
        """
        if alpha is None:
            alpha = 1.0 / self.degree().mean()
        return matfuncs.expm2(
            np.log(2.0) * (alpha * self.adjacency -
                           np.identity(self.N))).sum(axis=0).flatten()

    def nsi_spreading(self, alpha=None):
        """
        For each node, return its n.s.i. "spreading" value.

        .. note::
           This is still EXPERIMENTAL!

        :rtype: 1d numpy array [node] of floats
        """
        N, Aplus = self.N, self.sp_Aplus().A
        w, k = self.node_weights, self.nsi_degree()
        if alpha is None:
            alpha = self.total_node_weight / k.dot(w)
        # print(alpha)
        return (matfuncs.expm2(
            np.log(2.0)*(Aplus * alpha * w - sp.identity(N))).dot(Aplus) *
                w.reshape((N, 1))).sum(axis=0)

    def do_nsi_pca_clustering(self, max_n_clusters=None):
        """
        Perform a clustering of the nodes using principal components analysis.

        Perform a PCA for the columns of the adjacency matrix, extract the
        largest eigenvalues, and assign each node to that eigenvalue whose
        eigenvector explains the largest amount of the node's column's
        variance, i.e. the one that maximizes the value of eigenvalue *
        corresponding factor load on that node's column.

        .. note::
           This is still EXPERIMENTAL!

        :type max_n_clusters: int >= 1
        :arg  max_n_clusters: Number of clusters to find at most.
                              (Default: ceil(sqrt(N)))

        :rtype: tuple (list[node], list[node], list[cluster], 2d numpy array)
        :return: A list of cluster indices for each node,
                 a list with the fraction of the node's column's variance
                 explained by chosen eigenvector, for each node,
                 a list of eigenvalues corresponding to each cluster,
                 and an array whose columns are the corresponding eigenvectors
        """
        # TODO: works only for undirected graphs so far. For directed, A
        # stacked with its transpose would have to be used!

        # CSS (corrected sum of squares); proportional to covariance matrix
        DwR = self.sp_diag_sqrt_w()
        DAD = DwR * self.sp_Aplus() * DwR
        corr = self.nsi_degree() * np.sqrt(self.node_weights)
        CSS = DAD * DAD - np.outer(corr, corr) / self.total_node_weight

        # extract max_n_clusters largest eigenvalues and eigenvectors from CSS
        N = self.N
        if max_n_clusters is None:
            max_n_clusters = int(np.ceil(np.sqrt(N)))
        # total variance is proportional to trace of CSS
        var = CSS.diagonal().A[0]

        # target eigenvalue (known upper bound) -> largest eigenvalues
        tau = sum(var)
        evals, evecs = eigsh(CSS, k=max_n_clusters, sigma=tau,
                             maxiter=100*max_n_clusters, tol=1e-8)

        # fraction of node's variance explained by each eigenvector
        explained_var = np.power(evecs, 2.0) * evals.reshape((1, evals.size))

        # assign each node to cluster 2*i or 2*i+1
        # for that eigenvector i which explains the largest part of the node's
        # variance.  assign node to cluster 2*i if eigenvector positive at the
        # node, otherwise to cluster 2*i+1:
        cluster_index = 2 * np.argmax(explained_var, axis=1)
        for i in range(0, N):
            if evecs[i, cluster_index[i]/2] < 0.0:
                cluster_index[i] += 1

        cluster_explained_var = np.max(explained_var, axis=1)
        cluster_index_set = set(cluster_index)
        cluster_sizes = np.zeros(max(cluster_index_set)+1)
        for i in range(0, N):
            cluster_sizes[cluster_index[i]] += self.node_weights[i]
        cluster_sizes = cluster_sizes[list(cluster_index_set)]
        cluster_fit = cluster_explained_var / var
        if self.silence_level <= 1:
            print("max_n_clusters was", max_n_clusters)
<<<<<<< HEAD
            print("found", len(evals), "eigenvalues and", \
                  len(cluster_index_set), "clusters")
            print("cluster sizes range from", cluster_sizes.min(), "to", \
                  cluster_sizes.max(), "with median", \
                  np.median(cluster_sizes), ":", cluster_sizes)
            print("max and min found eigenvalues are", max(evals), "and", \
                  min(evals), "(average of all was", tau/N, ")")
            print("pca and clusters explain", sum(evals)/tau, "and", \
=======
            print("found", len(evals), "eigenvalues and",
                  len(cluster_index_set), "clusters")
            print("cluster sizes range from", cluster_sizes.min(), "to",
                  cluster_sizes.max(), "with median",
                  np.median(cluster_sizes), ":", cluster_sizes)
            print("max and min found eigenvalues are", max(evals), "and",
                  min(evals), "(average of all was", tau/N, ")")
            print("pca and clusters explain", sum(evals)/tau, "and",
>>>>>>> a173aea0
                  sum(cluster_explained_var)/tau, "of total variance.")

        return (cluster_index,  # cluster_index for each node
                cluster_fit,    # fraction of node's variance explained by
                                # chosen eigenvector, for each node
                evals,          # eigenvalues
                evecs)          # matrix with columns=eigenvectors

    def do_nsi_clustering(self, d0=None, tree_dotfile=None,
                          distances=None, candidates=None):
        """
        Perform agglomerative clustering based on representation accuracy.

        This minimizes in each step the mean squared error of representing the
        pairwise node distances by their cluster averages.

        .. note::
           This is still EXPERIMENTAL!

        See the code for arguments and return value.

        Clusters 0...n-1 are the singletons (cluster i containing just node i).
        Clusters n...2n-2 are numbered in the order in which clusters are
        joined (a cluster with id c is a union of two earlier clusters with
        ids c1,c2 < c). In particular, cluster 2n-2 is the full set of nodes.

        :rtype:  dictionary
        :return: A dictionary containing the following keys:

           - "min_clusters": int > 0. Smallest number of clusters generated.
           - "error": array(n+1). Entry [k] is the representation error for the
             solution with k clusters.
           - "node2cluster": array(n,n+1). Entry [i,k] is the id of the cluster
             that contains node i in the solution with k clusters.
           - "cluster_weight": array(2n-1). Entry [c] is the total weight of
             cluster c.
           - "cluster2rank": array(2n-1,n+1). Entry [c,k] is the descending
             order rank of cluster c in the k-cluster solution, i.e., the
             number of larger clusters in that solution. Use this to convert
             cluster ids in 0...2n-1 to cluster ids in 0...k-1.
           - "node_in_cluster": array(n,2n-1). Entry [i,c] indicates whether
             node i is in the cluster with id c.
           - "children": array(2n-1,2). Entries [c,0] and [c,1] are the ids of
             the two clusters that were joined to give cluster c.
           - "sibling": array(2n-2). Entry [c] is the id of the cluster with
             which cluster c is joined.
           - "parent": array(2n-2). Entry [c] is the id of the cluster that
             results from joining cluster c with its sibling.
        """
        N = self.N
        N2 = 2*N - 1
        rN = range(N)
        w = self.node_weights.copy()
        k = self.nsi_degree()  # TODO: link weight

        # init result structures:
        error = np.zeros(N+1) + np.inf
        error[-1] = 0.0
        node2cluster = np.zeros((N, N+1), dtype=np.int16)
        node2cluster[:, 0] = -1
        node2cluster[:, N] = rN
        cluster_weight = np.zeros(N2)
        cluster_weight[0:N] = w
        cluster2rank = np.zeros((N2, N+1), dtype=np.int16) - 1
        cluster2rank[0, 1] = 0
        node_in_cluster = np.zeros((N, N2), dtype=np.int8)  # or bool?
        children = np.zeros((N2, 2), dtype=np.int16)
        children[:N] = -1
        sibling = np.zeros(N2-1, dtype=np.int16) - 1
        parent = np.zeros(N2-1, dtype=np.int16) - 1
        clid = range(N)

        # a dynamic doubly linked list of distance matrix entries:
        #  D_firstpos[cl] = pos. of first nb. of cl.
        #  D_lastpos[cl] = pos. of last nb. of cl.
        #  D_nextpos[pos] = pos. of next nb. of the same cl.
        #  D_prevpos[pos] = pos. of previous nb. of the samle cl.
        #  D_cluster[pos] = cluster index of the neighbour at this pos.
        #  D_invpos[pos] = pos. of cl. in nbs. list of nbs.
        # all needed link attributes are stored with the same pos.
        # when cls are joined, the resp. lists are concatenated and duplicates
        # are unlinked (but their pos. not reused), so we need 2M many
        # pos., 1...2M, where pos 0 remains empty:
        if distances is None:
            # contains each link twice!
            distance_keys = nz_coords(self.sp_A)
        else:
            try:
                distance_keys = distances.keys()
            except AttributeError:
                distance_keys = [(i, j) for i in range(N) for j in range(N)]
        M = len(distance_keys)
        rM = range(M)
        rpos = range(1, M+1)
        """
        if M < 65535:
            postype = "int16"
        else:
        """
        postype = "int32"
        D_firstpos = np.zeros(N, postype)  # pos. of first nb. of cl.
        D_lastpos = np.zeros(N, postype)  # pos. of last nb. of cl.
        # pos. of next nb. of the same cl.
        D_nextpos = np.zeros(2*M+1, postype)
        # pos. of previous nb. of the samle cl.
        D_prevpos = np.zeros(2*M+1, postype)
        # pos. of cl. in nbs. list of nbs.
        D_invpos = np.zeros(2*M+1, postype)
        # cluster index of the neighbour at this pos.
        D_cluster = np.zeros(2*M+1, "int16")

        # compute average distance of unconnected pairs,
        # which will be used as an estimate for them:
        n_pairs = N * (N-1) / 2
        if d0 is None:
            t0 = time.time()
            if n_pairs > M:
                d0 = (self.average_path_length()*1.0 * n_pairs - M) /\
                     (n_pairs - M)  # TODO: link weight
            else:
                d0 = 1.0 * N
<<<<<<< HEAD
            print("calculated", d0, "as average non-linked distance,", \
=======
            print("calculated", d0, "as average non-linked distance,",
>>>>>>> a173aea0
                  "needed", time.time()-t0, "sec.")

        ftype = "float32"
        dict_D = {}  # weighted sum of distances between clusters
        dict_Delta = {}  # error increase upon join, only i<j

        # init the list:
        t0 = time.time()
        posj = 0
        posi = M
        for i0, j0 in distance_keys:
            if i0 == j0:
                dict_D[(N+1)*i0] = w[i0] * distances[i0, i0]
                continue
            if i0 < j0:
                i, j = i0, j0
            else:
                i, j = j0, i0
            ij = i*N+j
            if ij in dict_D:
                continue
            posj = posj + 1
            if D_firstpos[i] == 0:
                D_firstpos[i] = D_lastpos[i] = posj
            else:
                D_prevpos[posj] = lpos = D_lastpos[i]
                D_nextpos[lpos] = D_lastpos[i] = posj
            D_cluster[posj] = j
            if distances is None:
                # i.e., use dist 1 if linked, d0 otherwise
                Dij = dict_D[ij] = dict_D[j*N+i] = w[i] * w[j]
            else:
                Dij = dict_D[ij] = dict_D[j*N+i] = \
                    w[i] * w[j] * distances[i0, j0]
            D_invpos[posj] = posi = posi + 1
            if D_firstpos[j] == 0:
                D_firstpos[j] = D_lastpos[j] = posi
            else:
                D_prevpos[posi] = lpos = D_lastpos[j]
                D_nextpos[lpos] = D_lastpos[j] = posi
            D_cluster[posi] = i
            D_invpos[posi] = posj
        del distance_keys
        print("initialization of distances needed", time.time()-t0, "sec.")

        # init candidates:
        t0 = time.time()
        if candidates is None:
            candidates = nz_coords(self.sp_A)
        for i0, j0 in candidates:
            if i0 < j0:
                i, j = i0, j0
            else:
                i, j = j0, i0
            ij = i*N+j
            if ij in dict_Delta:
                continue
            wi = w[i]
            wj = w[j]
            wc = wi + wj
            wiwj = wi * wj
            if ij in dict_D:
                Dcc_wc2 = 2 * dict_D.get(ij, wiwj*d0) / wc**2
            else:
                dict_D[ij] = dict_D[j*N+i] = wiwjd0 = wiwj*d0
                Dcc_wc2 = 2 * wiwjd0 / wc**2
            dict_Delta[ij] = (wi**2 + wj**2) * (Dcc_wc2)**2 + \
                2 * wiwj * (Dcc_wc2-1)**2
        print("initialization of candidates needed", time.time()-t0, "sec.")

        t0 = time.time()
        cands = dict_Delta.keys()
        n_cands = len(cands)

        dict_Delta = _do_nsi_clustering_I(n_cands, cands, D_cluster, w, d0,
                                          D_firstpos, D_nextpos, N, dict_D,
                                          dict_Delta)

<<<<<<< HEAD
        print("initialization of error increments needed", \
=======
        print("initialization of error increments needed",
>>>>>>> a173aea0
              time.time()-t0, "sec.")

        # successively join the best pair:
        sumt1 = sumt2 = sumt3 = 0.0
        actives = range(N)
        min_clusters = 1
        for n_clusters in range(N-1, 0, -1):

            # find best pair a<b:
            t0 = time.time()
            vals = dict_Delta.values()
            if len(vals) == 0:
                min_clusters = n_clusters + 1
                break
            minpos = np.argmin(vals)
            ab = dict_Delta.keys()[minpos]
            del dict_Delta[ab]
            a = ab / N
            b = ab % N
            this_error = vals[minpos]
            sumt1 += time.time()-t0

            # remove duplicates in D and rewire nbs c1 of b to point to a:
            delkeys = [(b, b)]
            t0 = time.time()
            lpos = D_lastpos[a]
            D_nextpos[lpos] = posc1 = D_firstpos[b]
            D_prevpos[posc1] = lpos
            D_lastpos[a] = D_lastpos[b]
            while posc1 != 0:
                c1 = D_cluster[posc1]
                delkeys += [(c1, b)]
                if c1 < a:
                    c1akey = c1*N+a
                else:
                    c1akey = a*N+c1
                if c1 < b:
                    c1bkey = c1*N+b
                else:
                    c1bkey = b*N+c1
                if c1bkey in dict_Delta:  # rewire cand. c1-b to c1-a:
                    del dict_Delta[c1bkey]
                    dict_Delta[c1akey] = 0.0  # will later be recomputed!
                if c1 == a or c1akey in dict_D:
                    iposc1 = D_invpos[posc1]
                    ippos = D_prevpos[iposc1]
                    inpos = D_nextpos[iposc1]
                    if ippos > 0:
                        D_nextpos[ippos] = inpos
                    else:
                        D_firstpos[c1] = inpos
                    if inpos > 0:
                        D_prevpos[inpos] = ippos
                    else:
                        D_lastpos[c1] = ippos
                    ppos = D_prevpos[posc1]
                    posc1 = D_nextpos[posc1]
                    if ppos > 0:
                        D_nextpos[ppos] = posc1
                    else:
                        D_firstpos[a] = posc1
                    if posc1 > 0:
                        D_prevpos[posc1] = ppos
                    else:
                        D_lastpos[a] = ppos
                else:
                    D_cluster[D_invpos[posc1]] = a
                    posc1 = D_nextpos[posc1]
            D_firstpos[b] = D_lastpos[b] = 0
            sumt2 += time.time()-t0

            # TODO: this is the bottleneck, so speed it up:
            # first update Delta[a1,b1] for each pair a1,b1 with a1 linked to c
            # and b1 != c, and compute Delta[a1,c] for each a1 linked to c:
            wa = w[a]
            wb = w[b]
            wc = wa + wb
            wad0 = wa * d0
            wbd0 = wb * d0

            t0 = time.time()

            dict_Delta = _do_nsi_clustering_II(a, b, D_cluster, w, d0,
                                               D_firstpos, D_nextpos, N,
                                               dict_D, dict_Delta)

            sumt3 = time.time()-t0

            # finally update D:
            Daa = dict_D.get(a*(N+1), 0.0)
            Dbb = dict_D.get(b*(N+1), 0.0)
            dict_D[a*(N+1)] = Daa + Dbb + 2*dict_D[a*N+b]
            posc1 = D_firstpos[a]
            while posc1 > 0:
                c1 = D_cluster[posc1]
                Dac1 = dict_D.get(a*N+c1, w[c1]*wad0)
                Dbc1 = dict_D.get(b*N+c1, w[c1]*wbd0)
                dict_D[c1*N+a] = dict_D[a*N+c1] = Dac1 + Dbc1
                posc1 = D_nextpos[posc1]

            # update result structures:
            c = N2 - n_clusters
            error[n_clusters] = error[n_clusters+1] + this_error
            # TODO: node2cluster
            cluster_weight[c] = wc
            # TODO: cluster2rank
            # TODO: node_in_cluster
            children[c, 0] = ca = clid[a]
            children[c, 1] = sibling[ca] = cb = clid[b]
            sibling[cb] = ca
            parent[ca] = parent[cb] = c
            parent[c] = N2 - 1  # initially, until joined.

            # remove b and replace a by c:
            for k1, k2 in delkeys:
                try:
                    del dict_D[k1*N+k2], dict_D[k2*N+k1]
                except KeyError:
                    pass
            actives.remove(b)
            clid[a] = c
            w[a] = wc

            print(n_clusters, ": joining", ca, cb, "to", c, "at", this_error)
            if n_clusters < 10:
                print("D", dict_D)
                print("Delta", dict_Delta)

        print("part 1 needed", sumt1, "sec.")
        print("part 2 needed", sumt2, "sec.")
        print("part 3 needed", sumt3, "sec.")

        if tree_dotfile is not None:
            # use penwidth and len!
            edges = [(int(n), int(parent[n])) for n in range(N2-1)]
            minlen = [int(parent[n]-max(n, N-1)) for n in range(N2-1)]
            # TODO: eps + error difference
            edgelen = np.array(
                [max(0.0, error[N2-parent[n]]) for n in range(N)] +
                [max(0.0, error[N2-parent[n]]-error[N2-n])
                 for n in range(N, N2-1)])  # minlen
            # TODO: 1/(eps + error difference)
            # [1.0 for i in range(N2-1)]
            penwidth = 30.0 / (1.0 + 29.0*edgelen/edgelen.max())
            tree = igraph.Graph(edges, directed=True)
            tree.es.set_attribute_values("minlen", minlen)
            tree.es.set_attribute_values("len", edgelen)
            tree.es.set_attribute_values("penwidth", penwidth)
            tree["rankdir"] = "BT"
            tree.write_dot(tree_dotfile)
            del tree

        return {
            "min_clusters": min_clusters, "node2cluster": node2cluster,
            "cluster2rank": cluster2rank, "cluster_weight": cluster_weight,
            "node_in_cluster": node_in_cluster, "error": error,
            "children": children, "sibling": sibling, "parent": parent
        }

    def do_nsi_hamming_clustering(self, admissible_joins=None, alpha=0.01,
                                  tree_dotfile=None):
        """
        Perform agglomerative clustering based on Hamming distances.

        This minimizes in each step the Hamming distance between the original
        and the "clustered" network.

        .. note::
           This is still EXPERIMENTAL!

        See the code for arguments and return value.

        Clusters 0...n-1 are the singletons (cluster i containing just node i).
        Clusters n...2n-2 are numbered in the order in which clusters are
        joined (a cluster with id c is a union of two earlier clusters with
        ids c1,c2 < c). In particular, cluster 2n-2 is the full set of nodes.

        :rtype:  dictionary
        :return: A dictionary containing the following keys:

           - "error": array(n+1). Entry [k] is the representation error for the
             solution with k clusters.
           - "node2cluster": array(n,n+1). Entry [i,k] is the id of the cluster
             that contains node i in the solution with k clusters.
           - "cluster_weight": array(2n-1). Entry [c] is the total weight of
             cluster c.
           - "cluster2rank": array(2n-1,n+1). Entry [c,k] is the descending
             order rank of cluster c in the k-cluster solution, i.e., the
             number of larger clusters in that solution. Use this to convert
             cluster ids in 0...2n-1 to cluster ids in 0...k-1.
           - "node_in_cluster": array(n,2n-1). Entry [i,c] indicates whether
             node i is in the cluster with id c.
           - "children": array(2n-1,2). Entries [c,0] and [c,1] are the ids of
             the two clusters that were joined to give cluster c.
           - "sibling": array(2n-2). Entry [c] is the id of the cluster with
             which cluster c is joined.
           - "parent": array(2n-2). Entry [c] is the id of the cluster that
             results from joining cluster c with its sibling.
        """
        # took about 15h on Zuse for HadCM3 globe
        # ?takes about 90*(N/800)^4 seconds on a 1.67 GHz i686,
        # which makes about 10 days for N=8000 (e.g. a HadCM3 globe)

        t0 = time.time()

        # initialize data structures:

        n = self.N
        n2 = 2*n-1
        w = self.node_weights
        WW = self.total_node_weight**2

        # join admissibility matrix:
        if admissible_joins is None:
            print("all joins admissible")
            mayJoin = np.zeros((n2, n2), dtype=int) + 1
        else:
            print("only some joins admissible")
            mayJoin = np.zeros((n2, n2), dtype=int)
            mayJoin[0:n, 0:n] = admissible_joins
        # cluster membership indicators:
        clusterMembers = np.zeros((n2, n), dtype=int)
        clusterMembers[0:n, 0:n] = np.identity(n)
        # cluster weights:
        clusterWeights = np.zeros(n2)
        clusterWeights[0:n] = w
        # weight products:
        weightProducts = np.zeros((n2, n2))
        weightProducts[0:n, 0:n] = np.dot(w.reshape((n, 1)), w.reshape((1, n)))
        # linked weights:
        A, Aplus = self.adjacency, self.sp_Aplus().A
        linkedWeights = np.zeros((n2, n2))
        linkedWeights[0:n, 0:n] = \
            self.node_weights.reshape((n, 1)) * Aplus * \
            self.node_weights.reshape((1, n))
        # error contributions of cluster pairs
        # (sum up to total error = 2*Hamming distance):
        errors = np.zeros((n2, n2))
        # distance = increase of Hamming distance:
        # and find first pair to join:
        distances = np.zeros((n2, n2))

        # list of active cluster indices:
        activeIndices = range(0, n)

        # final Hamming distances:
        hamming = np.zeros(n2)

        # list of parents and siblings:
        sibling = np.zeros(n2-1, dtype=int)
        parent = np.zeros(n2-1, dtype=int)

        # list of parts:
        parts = np.zeros((n2, 2), dtype=int)
        parts[:n] = -1

        node2cluster = np.zeros((n, n+1), dtype=int)
        node2cluster[:, 0] = -1
        node2cluster[:, n] = range(n)
        cluster2rank = np.zeros((n2, n+1), dtype=int) - 1
        cluster2rank[0, 1] = 0

        lastunited = part1 = part2 = -1

        # iteratively join those two clusters which increase Hamming distance
        # the least:
        for united in range(n, n2):

            # find next optimal pair:

            nActiveIndices = len(activeIndices)
            theActiveIndices = np.sort(activeIndices)
            mind0 = float(np.power(1.0*self.total_node_weight, 3.0))
            minwp0 = float(2.0*weightProducts.max())
            result = np.zeros(3)

            results = _do_nsi_hamming_clustering(
                    n2, nActiveIndices, mind0, minwp0, lastunited, part1,
                    part2, distances.copy(mode='c'),
                    theActiveIndices.copy(mode='c'),
                    linkedWeights.copy(mode='c'),
                    weightProducts.copy(mode='c'),
                    errors.copy(mode='c'), result.copy(mode='c'),
                    mayJoin.copy(mode='c'))

            mind = result[0]
            part1 = int(result[1])
            part2 = int(result[2])
            if mind < 0:
                print(united, mind, part1, part2)
<<<<<<< HEAD
                raise Exception()
=======
                raise Exception
>>>>>>> a173aea0

            cluster2rank[np.array(activeIndices)[
                (-clusterWeights[activeIndices]).argsort()], n2+1-united] = \
                range(n2+1-united)

            hamming[united] = hamming[united-1] + 2.0 * mind

            if united < n + 100 or united % (1 + n2/100) == 0 or \
                    united >= n2 - 100:
<<<<<<< HEAD
                print("for", n2-united, "clusters with error", \
                      hamming[united]/WW, "we join clusters", part1, "and", \
=======
                print("for", n2-united, "clusters with error",
                      hamming[united]/WW, "we join clusters", part1, "and",
>>>>>>> a173aea0
                      part2, "to get cluster", united)
                sys.stdout.flush()

            # unite parts:

            parent[part1] = parent[part2] = united
            parts[united, 0] = sibling[part2] = part1
            parts[united, 1] = sibling[part1] = part2
            clusterMembers[united, :] = \
                clusterMembers[part1, :] + clusterMembers[part2, :]
            node2cluster[:, n2-united] = \
                node2cluster[:, 1+n2-united] * (1-clusterMembers[united, :]) +\
                united*clusterMembers[united, :]
            activeIndices.remove(part1)
            activeIndices.remove(part2)
            activeIndices.append(united)

            # compute new entries in clusterWeights, weightProducts,
            # linkedWeights, errors, mayJoin:
            clusterWeights[united] = \
                clusterWeights[part1] + clusterWeights[part2]
            weightProducts[united, 0:united] = \
                weightProducts[part1, 0:united] + \
                weightProducts[part2, 0:united]
            weightProducts[0:united, united] = \
                weightProducts[united, 0:united].flatten()
            weightProducts[united, united] = \
                np.power(clusterWeights[united], 2.0)
            linkedWeights[united, 0:united] = \
                linkedWeights[part1, 0:united] + linkedWeights[part2, 0:united]
            linkedWeights[0:united, united] = \
                linkedWeights[united, 0:united].flatten()
            linkedWeights[united, united] = \
                linkedWeights[part1, part1] + linkedWeights[part2, part2] + \
                2.0 * linkedWeights[part1, part2]
            mayJoin[united, 0:united] = \
                mayJoin[part1, 0:united] + mayJoin[part2, 0:united]
            mayJoin[0:united, united] = mayJoin[united, 0:united].flatten()
            for c in range(0, united):
                lw = linkedWeights[united, c]
                errors[united, c] = errors[c, united] = \
                    min(lw, weightProducts[united, c] - lw)
            errors[united, united] = \
                weightProducts[united, united] - linkedWeights[united, united]
            if errors.min() < -1e-10:
                print(errors)
<<<<<<< HEAD
                raise Exception()
=======
                raise Exception
>>>>>>> a173aea0
            lastunited = united

        print(time.time()-t0, "seconds")

        # node2cluster = np.array(range(0, n2)).reshape((n2, 1))*clusterMembers

        node_in_cluster = clusterMembers.T.astype(int)
        error = np.zeros(n+1)
        error[0] = np.inf
        error[-1-np.arange(n)] = hamming[-n:] / WW

        if tree_dotfile is not None:
            edges = [(int(i), int(parent[i])) for i in range(n2-1)]
            minlen = [int(parent[i]-max(i, n-1)) for i in range(n2-1)]
            tree = igraph.Graph(edges, directed=True)
            tree.es.set_attribute_values("minlen", minlen)
            tree["rankdir"] = "LR"
            tree.write_dot(tree_dotfile)
            del tree

        return {
            "node2cluster": node2cluster, "cluster2rank": cluster2rank,
            "cluster_weight": clusterWeights,
            "node_in_cluster": node_in_cluster, "error": error,
            "children": parts, "sibling": sibling, "parent": parent
        }<|MERGE_RESOLUTION|>--- conflicted
+++ resolved
@@ -38,7 +38,6 @@
 
 import igraph                       # high performance graph theory tools
 
-<<<<<<< HEAD
 # Progressbar breaks Network import on python 3.
 # TODO: Use progressbar3?
 if sys.version < '3':
@@ -47,11 +46,7 @@
 else:
     has_progressbar = False
 
-from .. import mpi                  # parallelized computations
-=======
-from ..utils import progressbar     # easy progress bar handling
 from ..utils import mpi             # parallelized computations
->>>>>>> a173aea0
 
 from ._ext.numerics import _local_cliquishness_4thorder, \
     _local_cliquishness_5thorder, _cy_mpi_nsi_newman_betweenness, \
@@ -1035,11 +1030,8 @@
                     link_prob[j] = w[j] * kstar[j]**preferential_exponent
                     total_link_prob += link_prob[i] + link_prob[j]
                 # print(total_link_prob, link_prob.sum())
-<<<<<<< HEAD
-                for _ in xrange(n_growths):
-=======
+
                 for _ in range(n_growths):
->>>>>>> a173aea0
                     # increase weight of some i:
                     i = inc_target[int(
                         random.uniform(low=0, high=len(inc_target)))]
@@ -1074,11 +1066,7 @@
                     link_prob[j2] = w[j2] * kstar[j2]**preferential_exponent
                     total_link_prob += link_prob[i] + link_prob[j2]
                 # print(total_link_prob, link_prob.sum())
-<<<<<<< HEAD
                 if (j % 10) == 0 and has_progressbar:
-=======
-                if (j % 10) == 0:
->>>>>>> a173aea0
                     progress.update(j)
 
             if has_progressbar:
@@ -1356,12 +1344,8 @@
                 elif direction == "in":
                     diagonal = self.indegree()
                 else:
-                    print("ERROR: argument direction of Network.laplacian \
-<<<<<<< HEAD
-can only take values <<in>> or <<out>>.")
-=======
-                          can only take values <<in>> or <<out>>.")
->>>>>>> a173aea0
+                    print("ERROR: argument direction of Network.laplacian "
+                          "can only take values <<in>> or <<out>>.")
             else:
                 diagonal = self.degree()
 
@@ -1494,15 +1478,9 @@
             self.graph.vs.set_attribute_values(attrname=attribute_name,
                                                values=values)
         else:
-<<<<<<< HEAD
-            print("Error! Vertex attribute data array", attribute_name, \
-                  "has to have the same length as the number of nodes \
-                   in the graph.")
-=======
             print("Error! Vertex attribute data array", attribute_name,
-                  "has to have the same length as the number of nodes \
-                  in the graph.")
->>>>>>> a173aea0
+                  "has to have the same length as the number of nodes "
+                  "in the graph.")
 
     def node_attribute(self, attribute_name):
         """
@@ -2706,13 +2684,8 @@
         else:
             k = self.nsi_degree(typical_weight=typical_weight)
             if self.silence_level <= 1:
-<<<<<<< HEAD
-                print("Calculating corrected n.s.i." +
+                print("Calculating corrected n.s.i. "
                       "local clustering coefficients...")
-=======
-                print("Calculating corrected n.s.i. local clustering \
-                      coefficients...")
->>>>>>> a173aea0
 
             Ap = self.sp_Aplus()
             Ap_Dw = Ap * self.sp_diag_w()
@@ -4717,26 +4690,15 @@
         cluster_fit = cluster_explained_var / var
         if self.silence_level <= 1:
             print("max_n_clusters was", max_n_clusters)
-<<<<<<< HEAD
-            print("found", len(evals), "eigenvalues and", \
-                  len(cluster_index_set), "clusters")
-            print("cluster sizes range from", cluster_sizes.min(), "to", \
-                  cluster_sizes.max(), "with median", \
-                  np.median(cluster_sizes), ":", cluster_sizes)
-            print("max and min found eigenvalues are", max(evals), "and", \
-                  min(evals), "(average of all was", tau/N, ")")
-            print("pca and clusters explain", sum(evals)/tau, "and", \
-=======
-            print("found", len(evals), "eigenvalues and",
-                  len(cluster_index_set), "clusters")
-            print("cluster sizes range from", cluster_sizes.min(), "to",
-                  cluster_sizes.max(), "with median",
-                  np.median(cluster_sizes), ":", cluster_sizes)
-            print("max and min found eigenvalues are", max(evals), "and",
-                  min(evals), "(average of all was", tau/N, ")")
-            print("pca and clusters explain", sum(evals)/tau, "and",
->>>>>>> a173aea0
-                  sum(cluster_explained_var)/tau, "of total variance.")
+            print(f"found {len(evals)} eigenvalues and "
+                  "{len(cluster_index_set)} clusters")
+            print(f"cluster sizes range from {cluster_sizes.min()} to "
+                  "{cluster_sizes.max()} with median {np.median(cluster_sizes)}"
+                  ": {cluster_sizes}")
+            print(f"max and min found eigenvalues are {max(evals)} and "
+                  "{min(evals)} (average of all was {tau/N})")
+            print(f"pca and clusters explain {sum(evals)/tau} and "
+                  "{sum(cluster_explained_var)/tau} of total variance.")
 
         return (cluster_index,  # cluster_index for each node
                 cluster_fit,    # fraction of node's variance explained by
@@ -4857,12 +4819,8 @@
                      (n_pairs - M)  # TODO: link weight
             else:
                 d0 = 1.0 * N
-<<<<<<< HEAD
-            print("calculated", d0, "as average non-linked distance,", \
-=======
-            print("calculated", d0, "as average non-linked distance,",
->>>>>>> a173aea0
-                  "needed", time.time()-t0, "sec.")
+            print(f"calculated {d0} as average non-linked distance, "
+                  "needed {time.time()-t0} sec.")
 
         ftype = "float32"
         dict_D = {}  # weighted sum of distances between clusters
@@ -4940,12 +4898,8 @@
                                           D_firstpos, D_nextpos, N, dict_D,
                                           dict_Delta)
 
-<<<<<<< HEAD
-        print("initialization of error increments needed", \
-=======
-        print("initialization of error increments needed",
->>>>>>> a173aea0
-              time.time()-t0, "sec.")
+        print(f"initialization of error increments needed"
+              "{time.time()-t0} sec.")
 
         # successively join the best pair:
         sumt1 = sumt2 = sumt3 = 0.0
@@ -5235,11 +5189,7 @@
             part2 = int(result[2])
             if mind < 0:
                 print(united, mind, part1, part2)
-<<<<<<< HEAD
-                raise Exception()
-=======
                 raise Exception
->>>>>>> a173aea0
 
             cluster2rank[np.array(activeIndices)[
                 (-clusterWeights[activeIndices]).argsort()], n2+1-united] = \
@@ -5249,14 +5199,8 @@
 
             if united < n + 100 or united % (1 + n2/100) == 0 or \
                     united >= n2 - 100:
-<<<<<<< HEAD
-                print("for", n2-united, "clusters with error", \
-                      hamming[united]/WW, "we join clusters", part1, "and", \
-=======
-                print("for", n2-united, "clusters with error",
-                      hamming[united]/WW, "we join clusters", part1, "and",
->>>>>>> a173aea0
-                      part2, "to get cluster", united)
+                print(f"for {n2-united} clusters with error {hamming[united]/WW} "
+                      "we join clusters {part1} and {part2} to get cluster {united}")
                 sys.stdout.flush()
 
             # unite parts:
@@ -5302,11 +5246,7 @@
                 weightProducts[united, united] - linkedWeights[united, united]
             if errors.min() < -1e-10:
                 print(errors)
-<<<<<<< HEAD
-                raise Exception()
-=======
                 raise Exception
->>>>>>> a173aea0
             lastunited = united
 
         print(time.time()-t0, "seconds")
