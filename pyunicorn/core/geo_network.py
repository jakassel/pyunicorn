#!/usr/bin/python
# -*- coding: utf-8 -*-
#
# This file is part of pyunicorn.
# Copyright (C) 2008--2017 Jonathan F. Donges and pyunicorn authors
# URL: <http://www.pik-potsdam.de/members/donges/software>
# License: BSD (3-clause)

"""
Provides classes for analyzing spatially embedded complex networks, handling
multivariate data and generating time series surrogates.
"""

# array object and fast numerics
import numpy as np
# random number generation
from numpy import random
# high performance graph theory tools written in pure ANSI-C
import igraph

from ._ext.numerics import _randomly_rewire_geomodel_I, \
        _randomly_rewire_geomodel_II, _randomly_rewire_geomodel_III

from .network import Network, cached_const
from .grid import Grid


#
#  Define class ClimateNetwork
#

class GeoNetwork(Network):

    """
    Encapsulates a network embedded on a spherical surface.

    Particularly adds more network measures and statistics based on the
    spatial embedding.

    :ivar node_weight_type: (string) - The type of geographical node weight to
                            be used.
    """

    #
    #  Definitions of internal methods
    #

    def __init__(self, grid, adjacency=None, edge_list=None, directed=False,
                 node_weight_type="surface", silence_level=0):
        """
        Initialize an instance of GeoNetwork.

        :type grid: :class:`.Grid`
        :arg grid: The Grid object describing the network's spatial embedding.
        :type adjacency: 2D array (int8) [index, index]
        :arg adjacency: The network's adjacency matrix.
        :type edge_list: array-like list of lists
        :arg  edge_list: Edge list of the new network.
                         Entries [i,0], [i,1] contain the end-nodes of an edge.
        :arg bool directed: Determines, whether the network is treated as
            directed.
        :arg str node_weight_type: The type of geographical node weight to be
            used.
        :arg int silence_level: The inverse level of verbosity of the object.

        Possible choices for ``node_weight_type``:
          - None (constant unit weights)
          - "surface" (cos lat)
          - "irrigation" (cos² lat)
        """
        self.grid = grid
        """(Grid) - Grid object describing the network's spatial embedding"""

        #  Call constructor of parent class Network
        Network.__init__(self, adjacency=adjacency, edge_list=edge_list,
                         directed=directed, silence_level=silence_level)

        #  Set area weights
        self.set_node_weight_type(node_weight_type)

        #  cartesian coordinates of nodes
        self.cartesian = None
        self.grid_neighbours = None
        self.grid_neighbours_set = None

    def __str__(self):
        """
        Return a string representation of the GeoNetwork object.
        """
        return ('GeoNetwork:\n' + Network.__str__(self) +
                '\nGeographical boundaries:\n' + self.grid.print_boundaries())

    def clear_cache(self):
        """
        Clean up cache.

        Is reversible, since all cached information can be recalculated from
        basic data.
        """
        Network.clear_cache(self)
        self.grid.clear_cache()

    def set_node_weight_type(self, node_weight_type):
        """
        Set node weights for calculation of n.s.i. measures according to
        requested type.

        Possible choices for ``node_weight_type``:
          - None (constant unit weights)
          - "surface" (cos lat)
          - "irrigation" (cos² lat)

        :arg str node_weight_type: The type of geographical node weight to be
            used.
        """
        if self.silence_level <= 1:
<<<<<<< HEAD
            print("Setting area weights according to type " \
                  + str(node_weight_type) + "...")
=======
            print("Setting area weights according to type " +
                  str(node_weight_type) + "...")
>>>>>>> a173aea0

        #  Set instance variable accordingly
        self.node_weight_type = node_weight_type

        if node_weight_type == "surface":
            self.node_weights = self.grid.cos_lat()
        elif node_weight_type == "irrigation":
            self.node_weights = np.square(self.grid.cos_lat())
        #  If None or invalid choice:
        else:
            self.node_weights = None

    #
    #  Load and save GeoNetwork object
    #

    def save(self, filename_network, filename_grid=None, fileformat=None,
             *args, **kwds):
        """
        Save the GeoNetwork object to files.

        Unified writing function for graphs. Relies on and partially extends
        the corresponding igraph function. Refer to igraph documentation for
        further details on the various writer methods for different formats.

        This method tries to identify the format of the graph given in
        the first parameter (based on extension) and calls the corresponding
        writer method.

        Existing node and link attributes/weights are also stored depending
        on the chosen file format. E.g., the formats GraphML and gzipped
        GraphML are able to store both node and link weights.

        The grid is not stored if the corresponding filename is None.

        The remaining arguments are passed to the writer method without
        any changes.

        :arg str filename_network:  The name of the file where the Network
            object is to be stored.
        :arg str filename_grid:  The name of the file where the Grid object is
            to be stored (including ending).
        :arg str fileformat: the format of the file (if one wants to override
            the format determined from the filename extension, or the filename
            itself is a stream). ``None`` means auto-detection.  Possible
            values are: ``"ncol"`` (NCOL format), ``"lgl"`` (LGL format),
            ``"graphml"``, ``"graphmlz"`` (GraphML and gzipped GraphML format),
            ``"gml"`` (GML format), ``"dot"``, ``"graphviz"`` (DOT format, used
            by GraphViz), ``"net"``, ``"pajek"`` (Pajek format), ``"dimacs"``
            (DIMACS format), ``"edgelist"``, ``"edges"`` or ``"edge"`` (edge
            list), ``"adjacency"`` (adjacency matrix), ``"pickle"`` (Python
            pickled format), ``"svg"`` (Scalable Vector Graphics).
        """
        #  Store network
        Network.save(self, filename=filename_network, fileformat=fileformat,
                     *args, **kwds)

        #  Store grid
        if filename_grid is not None:
            self.grid.save(filename=filename_grid)

    def save_for_cgv(self, filename, fileformat="graphml"):
        """
        Save the GeoNetwork and its attributes for the CGV visualization
        software.

        The node coordinates are stored as node attributes by default, likewise
        angular link distances are stored as edge attributes by default. All
        additional node and link properties are also stored for visualization.

        This format is intended for being used by the spatial graph
        visualization software CGV developed in Rostock (contact Thomas Nocke,
        nocke@pik-potsdam.de). By default, the file includes the latitude and
        longitude vectors as node properties, as well as the geodesic angular
        distance as an link property.

        :arg str file_name: The file name should end with ".dot" or ".gml".
        :arg str fileformat: The file format: "graphml"  - GraphML format
            "graphmlz" - gzipped GraphML format
            "graphviz" - GraphViz format
        """
        #  Save node coordinates as node attribute
        self.set_node_attribute("lat", self.grid.lat_sequence())
        self.set_node_attribute("lon", self.grid.lon_sequence())

        #  Save geodesic angular distances on the sphere as link attribute
        self.set_link_attribute("ang_dist", self.grid.angular_distance())

        #  Save network, independent of filename!
        if fileformat in ["graphml", "graphmlz", "graphviz"]:
            self.graph.save(filename, format=fileformat)
        else:
            print("ERROR: the chosen format is not supported by save_for_cgv \
<<<<<<< HEAD
for use with the CGV software.")
=======
                  for use with the CGV software.")
>>>>>>> a173aea0

    @staticmethod
    def Load(filename_network, filename_grid, fileformat=None,
             silence_level=0, *args, **kwds):
        """
        Return a GeoNetwork object stored in files.

        Unified reading function for graphs. Relies on and partially extends
        the corresponding igraph function. Refer to igraph documentation for
        further details on the various reader methods for different formats.

        This method tries to identify the format of the graph given in
        the first parameter and calls the corresponding reader method.

        Existing node and link attributes/weights are also restored depending
        on the chosen file format. E.g., the formats GraphML and gzipped
        GraphML are able to store both node and link weights.

        The remaining arguments are passed to the reader method without
        any changes.

        :arg str filename_network:  The name of the file where the Network
            object is to be stored.
        :arg str filename_grid:  The name of the file where the Grid object is
            to be stored (including ending).
        :arg str fileformat: the format of the file (if known in advance)
          ``None`` means auto-detection. Possible values are: ``"ncol"`` (NCOL
          format), ``"lgl"`` (LGL format), ``"graphml"``, ``"graphmlz"``
          (GraphML and gzipped GraphML format), ``"gml"`` (GML format),
          ``"net"``, ``"pajek"`` (Pajek format), ``"dimacs"`` (DIMACS format),
          ``"edgelist"``, ``"edges"`` or ``"edge"`` (edge list),
          ``"adjacency"`` (adjacency matrix), ``"pickle"`` (Python pickled
          format).
        :arg int silence_level: The inverse level of verbosity of the object.
        :rtype: GeoNetwork object
        :return: :class:`GeoNetwork` instance.
        """
        #  Load Grid object
        grid = Grid.Load(filename_grid)

        #  Load to igraph Graph object
        graph = igraph.Graph.Read(f=filename_network, format=fileformat,
                                  *args, **kwds)

        #  Extract adjacency matrix
        A = np.array(graph.get_adjacency(type=2).data)

        #  Create GeoNetwork instance
        net = GeoNetwork(adjacency=A, grid=grid, directed=graph.is_directed(),
                         node_weight_type=None)

        #  Extract node weights
        if "node_weight_nsi" in graph.vs.attribute_names():
            node_weights = \
                np.array(graph.vs.get_attribute_values("node_weight_nsi"))
            net.node_weights = node_weights

        #  Overwrite igraph Graph object in Network instance to restore link
        #  attributes/weights
        net.graph = graph
        #  Restore link attributes/weights
        net.clear_paths_cache()

        return net

    #
    #  Graph generation methods
    #

    @staticmethod
    def SmallTestNetwork():
        """
        Return a 6-node undirected geographically embedded test network.

        The test network consists of the SmallTestNetwork of the Network class
        with node coordinates given by the SmallTestGrid of the Grid class.

        The network looks like this::

                3 - 1
                |   | \\
            5 - 0 - 4 - 2

        :rtype: GeoNetwork instance
        :return: an instance of GeoNetwork for testing purposes.
        """
        return GeoNetwork(adjacency=Network.SmallTestNetwork().adjacency,
                          grid=Grid.SmallTestGrid(),
                          directed=False, node_weight_type="surface",
                          silence_level=2)

    @staticmethod
    def ErdosRenyi(grid, n_nodes, link_probability=None, n_links=None,
                   node_weight_type="surface", silence_level=0):
        """
        Generates an undirected and spatially embedded Erdos-Renyi random graph

        Any pair of nodes is connected with probability :math:`p`.

        **Example:**

        >>> print(GeoNetwork.ErdosRenyi(
        ...     grid=Grid.SmallTestGrid(), n_nodes=6, n_links=5))
        Generating Erdos-Renyi random graph with 6 nodes and 5 links...
        Setting area weights according to type surface...
        GeoNetwork:
        Network: undirected, 6 nodes, 5 links, link density 0.333.
        Geographical boundaries:
                   time     lat     lon
           min    0.0    0.00    2.50
           max    9.0   25.00   15.00

        :type grid: :class:`.Grid` object
        :arg grid: The :class:`.Grid` object describing the network's spatial
            embedding.
        :type n_nodes: number > 0 (int)
        :arg  n_nodes: Number of nodes.
        :type link_probability: number from 0 to 1 (float), or None
        :arg  link_probability: If not None, each pair of nodes is
            independently linked with this probability.  (Default: None)
        :type n_links: number > 0 (int), or None
        :arg  n_links: If not None, this many links are assigned at random.
            Must be None if link_probability is not None.  (Default: None)
        :arg str node_weight_type: The type of geographical node weight to be
            used (see :meth:`set_node_weight_type`).
        :arg int silence_level: The inverse level of verbosity of the object.
        :rtype: :class:`GeoNetwork`
        :return: the Erdos-Renyi random graph.
        """
        if link_probability is not None and n_links is None:
            if silence_level <= 1:
                print("Generating Erdos-Renyi random graph with " +
                      str(n_nodes) + " nodes and probability " +
                      str(link_probability) + "...")
            graph = igraph.Graph.Erdos_Renyi(n=n_nodes, p=link_probability)
            # type=2 corresponds to returning the full adjacency matrix
            A = np.array(graph.get_adjacency(type=2).data)

        elif link_probability is None and n_links is not None:
            if silence_level <= 1:
                print("Generating Erdos-Renyi random graph with " +
                      str(n_nodes) + " nodes and " + str(n_links) +
                      " links...")
            graph = igraph.Graph.Erdos_Renyi(n=n_nodes, m=n_links)
            # type=2 corresponds to returning the full adjacency matrix
            A = np.array(graph.get_adjacency(type=2).data)

        else:
            return None

        return GeoNetwork(adjacency=A, grid=grid, directed=False,
                          node_weight_type=node_weight_type,
                          silence_level=silence_level)

    @staticmethod
    def BarabasiAlbert(n_nodes, n_links, grid, node_weight_type="surface",
                       silence_level=0):
        """
        Generates an undirected and spatially embedded Barabasi-Albert network.

        :arg int n_nodes: The number of nodes.
        :arg int n_links: The number of links of the node that is added at each
            step of the growth process.
        :type grid: Grid object
        :arg grid: The Grid object describing the network's spatial embedding.
        :arg str node_weight_type: The type of geographical node weight to be
            used (see :meth:`set_node_weight_type`).
        :arg int silence_level: The inverse level of verbosity of the object.
        :rtype: GeoNetwork
        :return: the Barabasi-Albert network.
        """
        #  FIXME: Add example

        if silence_level <= 1:
<<<<<<< HEAD
            print("Generating Barabasi-Albert random graph (n = " \
                  + str(n_nodes) + ", m = " + str(n_links) + ")...")
=======
            print("Generating Barabasi-Albert random graph (n = " +
                  str(n_nodes) + ", m = " + str(n_links) + ")...")
>>>>>>> a173aea0

        graph = igraph.Graph.Barabasi(n_nodes, n_links)

        #  Remove self-loops and multiple links, this does of course change the
        #  actual degree sequence of the generated graph, but just slightly
        graph.simplify()

        #  type=2 corresponds to returning the full adjacency matrix
        A = np.array(graph.get_adjacency(type=2).data)

        network = GeoNetwork(adjacency=A, grid=grid, directed=False,
                             node_weight_type=node_weight_type,
                             silence_level=silence_level)

        return network

    @staticmethod
    def ConfigurationModel(grid, degrees, node_weight_type="surface",
                           silence_level=0):
        """
        Generates an undirected and spatially embedded configuration model
        graph.

        The configuration model gives a fully random graph with a given degree
        sequence `degrees`.

        .. note::
           The configuration model network is simplified to eliminate
           self-loops and multiple edges. This results in a model
           degree sequence differing (slightly) from the original one.
           To fully conserve the degree sequence, distribution, link density
           etc., random rewiring should be used
           (:meth:`.Network.randomly_rewire`).

        **Example** (Repeat creation of configuration model network from
        SmallTestNetwork until the number of links is the same as in the
        original network):

        >>> n = 0
        >>> while n != 7:
        ...     net = GeoNetwork.ConfigurationModel(
        ...         grid=Grid.SmallTestGrid(),
        ...         degrees=GeoNetwork.SmallTestNetwork().degree(),
        ...         silence_level=2)
        ...     n = net.n_links
        >>> print(net.link_density)
<<<<<<< HEAD
        0.466666666667
=======
        0.4666666666666667
>>>>>>> a173aea0

        :type degrees: 1D array [index]
        :arg degrees: The original degree sequence.
        :type grid: Grid object
        :arg grid: The Grid object describing the network's spatial embedding.
        :arg str node_weight_type: The type of geographical node weight to be
            used (see :meth:`set_node_weight_type`).
        :arg int silence_level: The inverse level of verbosity of the object.
        :rtype: GeoNetwork
        :return: the configuration model network.
        """
        if silence_level <= 1:
            print("Generating configuration model random graph from degree \
<<<<<<< HEAD
sequence...")
=======
                  sequence...")
>>>>>>> a173aea0

        graph = igraph.Graph.Degree_Sequence(list(degrees))

        #  Remove self-loops and multiple links, this does of course change the
        #  actual degree sequence of the generated graph, but just slightly
        graph.simplify()

        #  type=2 corresponds to returning the full adjacency matrix
        A = np.array(graph.get_adjacency(type=2).data)

        network = GeoNetwork(adjacency=A, grid=grid, directed=False,
                             node_weight_type=node_weight_type,
                             silence_level=silence_level)

        return network

    #
    #  Graph randomization methods
    #

    #  TODO: Experimental code!
    def randomly_rewire_geomodel_I(self, distance_matrix, iterations,
                                   inaccuracy):
        """
        Randomly rewire the current network in place using geographical
        model I.

        Geographical model I preserves the degree sequence (exactly) and the
        link distance distribution :math:`p(l)` (approximately).

        A higher ``inaccuracy`` in the conservation of :math:`p(l)` will lead
        to

          - less deterministic links in the network and, hence,
          - more degrees of freedom for the random graph and
          - a shorter runtime of the algorithm, since more pairs of nodes
            eligible for rewiring can be found.

        **Example** (The degree sequence should be the same after rewiring):

        >>> _i()
        >>> net = GeoNetwork.SmallTestNetwork()
        >>> net.randomly_rewire_geomodel_I(
        ...     distance_matrix=net.grid.angular_distance(),
        ...     iterations=100, inaccuracy=1.0)
        #
        >>> net.degree()
        array([3, 3, 2, 2, 3, 1])

        :type distance_matrix: 2D Numpy array [index, index]
        :arg distance_matrix: Suitable distance matrix between nodes.

        :type iterations: number (int)
        :arg iterations: The number of rewirings to be performed.

        :type inaccuracy: number (float)
        :arg inaccuracy: The inaccuracy with which to conserve :math:`p(l)`.
        """
        if self.silence_level <= 1:
            print("Randomly rewiring given graph, preserving the degree \
<<<<<<< HEAD
sequence and link distance distribution...")
=======
                  sequence and link distance distribution...")
>>>>>>> a173aea0
        #  Get number of nodes
        N = self.N
        #  Get number of links
        E = self.n_links
        #  Collect adjacency and distance matrices
        A = self.adjacency.copy(order='c')
        D = distance_matrix.astype("float32").copy(order='c')
        #  Get degree sequence
        # degree = self.degree()

        #  Define for brevity
        eps = float(inaccuracy)

        # iterations = int(iterations)

        #  Get edge list
        edges = np.array(self.graph.get_edgelist()).copy(order='c')

        #  Initialize list of neighbors
        # neighbors = np.zeros((N, degree.max()))

        _randomly_rewire_geomodel_I(iterations, eps, A, D, E, N, edges)

        #  Update all other properties of GeoNetwork
        self.adjacency = A

    #  TODO: Experimental code!
    def randomly_rewire_geomodel_II(self, distance_matrix,
                                    iterations, inaccuracy):
        """
        Randomly rewire the current network in place using geographical
        model II.

        Geographical model II preserves the degree sequence :math:`k_v`
        (exactly), the link distance distribution :math:`p(l)` (approximately),
        and the average link distance sequence :math:`<l>_v` (approximately).

        A higher ``inaccuracy`` in the conservation of :math:`p(l)` and
        :math:`<l>_v` will lead to:

          - less deterministic links in the network and, hence,
          - more degrees of freedom for the random graph and
          - a shorter runtime of the algorithm, since more pairs of nodes
            eligible for rewiring can be found.

        :type distance_matrix: 2D Numpy array [index, index]
        :arg distance_matrix: Suitable distance matrix between nodes.

        :type iterations: number (int)
        :arg iterations: The number of rewirings to be performed.

        :type inaccuracy: number (float)
        :arg inaccuracy: The inaccuracy with which to conserve :math:`p(l)`.
        """
        #  FIXME: Add example
        if self.silence_level <= 1:
            print("Randomly rewiring given graph, preserving the degree \
<<<<<<< HEAD
sequence, link distance distribution and average link distance sequence...")
=======
                  sequence, link distance distribution and average link \
                  distance sequence...")
>>>>>>> a173aea0

        #  Get number of nodes
        N = int(self.N)
        #  Get number of links
        E = int(self.n_links)
        #  Collect adjacency and distance matrices
        A = self.adjacency.copy(order='c')
        D = distance_matrix.astype("float32").copy(order='c')

        #  Define for brevity
        eps = float(inaccuracy)

        #  Get edge list
        edges = np.array(self.graph.get_edgelist()).copy(order='c')

        _randomly_rewire_geomodel_II(iterations, eps, A, D, E, N, edges)

        #  Update all other properties of GeoNetwork
        self.adjacency = A

    #  TODO: Experimental code!
    def randomly_rewire_geomodel_III(self, distance_matrix,
                                     iterations, inaccuracy):
        """
        Randomly rewire the current network in place using geographical
        model III.

        Geographical model III preserves the degree sequence :math:`k_v`
        (exactly), the link distance distribution :math:`p(l)` (approximately),
        and the average link distance sequence :math:`<l>_v` (approximately).
        Moreover, degree-degree correlations are also conserved exactly.

        A higher ``inaccuracy`` in the conservation of :math:`p(l)` and
        :math:`<l>_v` will lead to:

          - less deterministic links in the network and, hence,
          - more degrees of freedom for the random graph and
          - a shorter runtime of the algorithm, since more pairs of nodes
            eligible for rewiring can be found.

        :type distance_matrix: 2D Numpy array [index, index]
        :arg distance_matrix: Suitable distance matrix between nodes.

        :type iterations: number (int)
        :arg iterations: The number of rewirings to be performed.

        :type inaccuracy: number (float)
        :arg inaccuracy: The inaccuracy with which to conserve :math:`p(l)`.
        """
        #  FIXME: Add example
        if self.silence_level <= 1:
            print("Randomly rewiring given graph, preserving the degree \
<<<<<<< HEAD
sequence, degree-degree correlations, link distance distribution and \
average link distance sequence...")
=======
                  sequence, degree-degree correlations, link distance \
                  distribution and average link distance sequence...")
>>>>>>> a173aea0

        #  Get number of nodes
        N = int(self.N)
        #  Get number of links
        E = int(self.n_links)
        #  Collect adjacency and distance matrices
        A = self.adjacency.copy(order='c')
        D = distance_matrix.astype("float32").copy(order='c')
        #  Get degree sequence
        degree = self.degree().copy(order='c')

        #  Define for brevity
        eps = float(inaccuracy)

        #  Get edge list
        edges = np.array(self.graph.get_edgelist()).copy(order='c')

        _randomly_rewire_geomodel_III(iterations, eps, A, D, E, N, edges,
                                      degree)

        #  Update all other properties of GeoNetwork
        self.adjacency = A

    def set_random_links_by_distance(self, a, b):
        """
        Reassign links independently with
        link probability = :math:`exp(a + b*angular distance)`.

        .. note::
           Modifies network in place, creates an undirected network!

        **Example** (Repeat until a network with 5 links is created):

        >>> net = GeoNetwork.SmallTestNetwork()
        >>> while (net.n_links != 5):
        ...     net.set_random_links_by_distance(a=0., b=-4.)
        >>> net.n_links
        5

        :type a: number (float)
        :arg a: The a parameter.

        :type b: number (float)
        :arg b: The b parameter.
        """
        #  Get angular distance matrix
        D = self.grid.angular_distance()
        #  Calculate link probabilities
        p = np.exp(a + b * D)

        #  Generate random numbers
        P = random.random(D.shape)
        #  Symmetrize
        P = 0.5 * (P + P.transpose())

        #  Create new adjacency matrix
        A = (p >= P).astype("int8")
        #  Set diagonal to zero - no self-loops!
        np.fill_diagonal(A, 0)

        #  Set new adjacency matrix
        self.adjacency = A

    #  FIXME: Check this method and implement in C++ via Cython for speed.
    #  FIXME: Also improve documentation.
    #  FIXME: Add example
    def shuffled_by_distance_copy(self):
        """
        Return a copy of the network where all links in each node-distance
        class have been randomly re-assigned.

        In other words, the result is a random network in which the link
        probability only depends on the nodes' distance and is the same as in
        the original network.

        :rtype: GeoNetwork
        :return: the distance shuffled copy.
        """
        N = self.N
        A = self.adjacency
        D = self.grid.angular_distance()

        #  Count pairs and links by distance
        n_pairs_by_dist = {}
        n_links_by_dist = {}
<<<<<<< HEAD
        for j in xrange(0, N):
            print(j)
            for i in xrange(0, j):
=======
        for j in range(0, N):
            print(j)
            for i in range(0, j):
>>>>>>> a173aea0
                d = D[i, j]
                try:
                    n_pairs_by_dist[d] += 1
                except KeyError:
                    n_pairs_by_dist[d] = 1
                if A[i, j]:
                    try:
                        n_links_by_dist[d] += 1
                    except KeyError:
                        n_links_by_dist[d] = 1

        #  Determine link probabilities
        p_by_dist = {}
        for d in n_pairs_by_dist:
            try:
                p_by_dist[d] = n_links_by_dist[d] * 1.0 / n_pairs_by_dist[d]
            except KeyError:
                p_by_dist[d] = 0.0
            print(d, p_by_dist[d])
        del n_links_by_dist, n_pairs_by_dist

        #  Link new pairs with respective probability
        A_new = np.zeros((N, N))
<<<<<<< HEAD
        for j in xrange(0, N):
            print("new ", j)
            for i in xrange(0, j):
=======
        for j in range(0, N):
            print("new ", j)
            for i in range(0, j):
>>>>>>> a173aea0
                d = D[i, j]
                if p_by_dist[d] >= np.random.random():
                    A_new[i, j] = A_new[j, i] = 1
                    print(i, j, d, p_by_dist[d])

        #  Create new GeoNetwork object based on A_new
        net = GeoNetwork(adjacency=A_new, grid=self.grid,
                         directed=self.directed,
                         node_weight_type=self.node_weight_type,
                         silence_level=self.silence_level)

        return net

    #
    #  Generate a geographical distribution
    #

    #  FIXME: Derive this method from a generalized variant based on n.s.i.
    #  distributions.
    def geographical_distribution(self, sequence, n_bins):
        """
        Return a normalized geographical frequency distribution.

        Also return the estimated statistical error and lower bin boundaries.

        This function counts which percentage of total surface area falls into
        a bin and NOT which number of nodes does so.

        .. note::
           Be aware that this method only returns meaningful results
           for regular rectangular grids, where the representative area of each
           node is proportional to the cosine of its latitude.

        **Example:**

        >>> net = GeoNetwork.SmallTestNetwork()
        >>> r(net.geographical_distribution(
        ...     sequence=net.degree(), n_bins=3)[0])
        array([ 0.1565, 0.3367, 0.5068])

        :type sequence: 1D Numpy array [index]
        :arg sequence: The input sequence (e.g., some local network measure).

        :type n_bins: number (int)
        :arg n_bins: The number of bins for histogram.

        :rtype: tuple of three 1D Numpy arrays [bin]
        :return: the geographical distribution, statistical error, and lower
                 bin boundaries.
        """
        if self.silence_level <= 1:
            print("Calculating geographical frequency distribution...")

        #  Initializations
        hist = np.zeros(n_bins)

        #  Get sequence of cosines of latitude
        cos_lat = self.grid.cos_lat()
        #  Calculate total dimensionless area of the sphere
        norm = cos_lat.sum()

        #  Get range for histogram
        range_min = float(sequence.min())
        range_max = float(sequence.max())

        #  Calculate scaling factor for histogram
        scaling = 1. / (range_max - range_min)

        #  Get array of symbols corresponding to sequence
        symbolic = \
            ((n_bins - 1) * scaling * (sequence - range_min)).astype("int")

        #  Calculate histogram
        for i in range(len(sequence)):
            hist[symbolic[i]] += cos_lat[i]

        #  Normalize histogram by the total dimensionless area
        hist /= norm

        #  Construct lower bin boundaries
        lbb = np.linspace(range_min, range_max, n_bins + 1)[:-1]

        #  Calculate statistical error given by 1/n_i per bin i,
        #  where n_i is the number of samples per bin.
        error = np.zeros(n_bins)
        error[hist != 0] = 1 / np.sqrt(hist[hist != 0])

        return (hist, error, lbb)

    def geographical_cumulative_distribution(self, sequence, n_bins):
        """
        Return a normalized geographical cumulative distribution.

        Also return estimated statistical error and the lower bin boundaries.

        This function counts which percentage of total surface area has a value
        of sequence larger or equal than the one bounded by a specific bin and
        NOT which number of nodes does so.

        .. note::
           Be aware that this method only returns meaningful results
           for regular rectangular grids, where the representative area of each
           node is proportional to the cosine of its latitude.

        **Example:**

        >>> net = GeoNetwork.SmallTestNetwork()
        >>> r(net.geographical_cumulative_distribution(
        ...     sequence=net.degree(), n_bins=3)[0])
        array([ 1. , 0.8435, 0.5068])

        :type sequence: 1D Numpy array [index]
        :arg sequence: The input sequence (e.g., some local network measure).

        :type n_bins: number (int)
        :arg n_bins: The number of bins for histogram.

        :rtype: tuple of three 1D Numpy arrays [bin]
        :return: the cumulative geographical distribution, statistical error,
                 and lower bin boundaries.
        """
        (dist, error, lbb) = self.geographical_distribution(sequence, n_bins)
        cumu_dist = np.zeros(n_bins)
        for i in range(n_bins):
            cumu_dist[i] = dist[i:].sum()
        return (cumu_dist, error, lbb)

    #
    #  Get link distance distribution
    #

    def link_distance_distribution(self, n_bins, grid_type="spherical",
                                   geometry_corrected=False):
        """
        Return the normalized link distance distribution.

        Correct for the geometry of the embedding space by default.

        **Examples:**

        >>> GeoNetwork.SmallTestNetwork().link_distance_distribution(
        ...     n_bins=4, geometry_corrected=False)[0]
        array([ 0.14285714,  0.28571429,  0.28571429,  0.28571429])
        >>> GeoNetwork.SmallTestNetwork().link_distance_distribution(
        ...     n_bins=4, geometry_corrected=True)[0]
        array([ 0.09836066,  0.24590164,  0.32786885,  0.32786885])

        :arg int n_bins: The number of bins for histogram.
        :arg str grid_type: Type of grid, used for distance calculation, can
            take values "euclidean" and "spherical".
        :arg bool geometry_corrected: Toggles correction for grid geometry.
        :rtype: tuple of three 1D arrays [bin]
        :return: the link distance distribution, statistical error,
                 and lower bin boundaries.
        """
        if self.silence_level <= 1:
            print("Calculating link distance distribution...")

        #  Collect matrices
        A = self.adjacency
        if grid_type == "spherical":
            D = self.grid.angular_distance()
        elif grid_type == "euclidean":
            D = self.grid.euclidean_distance()

        #  Determine range for link distance histograms
        interval = (0, D.max())

        #  Get link distance distribution
        (dist, error, lbb) = self._histogram(D[A == 1], n_bins=n_bins,
                                             interval=interval)

        if geometry_corrected:
            geometric_ld_dist = \
                self.grid.geometric_distance_distribution(n_bins)[0]
            # Divide out the geometrical factor of the distribution
            dist /= geometric_ld_dist

        #  Normalize the distribution
        dist /= dist.sum()

        return (dist, error, lbb)

    #
    #  Area weighted connectivity (AWC) related measures
    #

    def area_weighted_connectivity(self):
        """
        Return area weighted connectivity (:math:`AWC`).

        It gives the fractional area of the network, a node is connected to.
        :math:`AWC` is closely related to node splitting invariant degree
        :meth:`.Network.nsi_degree` with area as node weight.

        **Example:**

        >>> r(GeoNetwork.SmallTestNetwork().area_weighted_connectivity())
        array([ 0.4854, 0.499 , 0.3342, 0.3446, 0.5146, 0.1726])

        :rtype: 1D Numpy array [index]
        :return: the area weighted connectivity sequence.
        """
        if self.silence_level <= 1:
            print("Calculating area weighted connectivity...")

        if self.directed:
            return (self.inarea_weighted_connectivity() +
                    self.outarea_weighted_connectivity())
        else:
            return self.inarea_weighted_connectivity()

    def inarea_weighted_connectivity(self):
        """
        Return in-area weighted connectivity.

        It gives the fractional area of the netwerk that connects to a given
        node. For undirected networks, it calculates total area weighted
        connectivity.

        **Example:**

        >>> r(GeoNetwork.SmallTestNetwork().inarea_weighted_connectivity())
        array([ 0.4854, 0.499 , 0.3342, 0.3446, 0.5146, 0.1726])

        :rtype: 1D Numpy array [index]
        :return: the in-area weighted connectivity sequence.
        """
        if self.silence_level <= 1:
            print("Calculating in - area weighted connectivity...")

        #  Calculate the sequence of cosine of latitude for all nodes
        cos_lat = self.grid.cos_lat()

        #  Calculate total dimensionless area of the sphere
        norm = cos_lat.sum()

        #  Normalize area weighted connectivity by the total dimensionless area
        inawc = cos_lat.dot(self.adjacency) / norm

        return inawc

    def outarea_weighted_connectivity(self):
        """
        Return out-area weighted connectivity.

        It gives the fractional area of the netwerk that a given node connects
        to. For undirected networks, it calculates total area weighted
        connectivity.

        **Example:**

        >>> r(GeoNetwork.SmallTestNetwork().\
                outarea_weighted_connectivity())
        array([ 0.4854, 0.499 , 0.3342, 0.3446, 0.5146, 0.1726])

        :rtype: 1D Numpy array [index]
        :return: the out-area weighted connectivity sequence.
        """
        if self.silence_level <= 1:
            print("Calculating out - area weighted connectivity...")

        #  Calculate the sequence of cosine of latitude for all nodes
        cos_lat = self.grid.cos_lat()

        #  Calculate total dimensionless area of the sphere
        norm = cos_lat.sum()

        #  Normalize area weighted connectivity by the total dimensionless area
        outawc = np.dot(self.adjacency, cos_lat) / norm

        return outawc

    def area_weighted_connectivity_distribution(self, n_bins):
        """
        Return the area weighted connectivity frequency distribution.

        Also return estimated statistical error and lower bin boundaries.

        **Example:**

        >>> r(GeoNetwork.SmallTestNetwork().\
                area_weighted_connectivity_distribution(n_bins=4)[0])
        array([ 0.1565, 0.3367, 0.3446, 0.1622])

        :type n_bins: number (int)
        :arg n_bins: The number of bins for histogram.

        :rtype: tuple of three 1D Numpy arrays [bin]
        :return: the :math:`AWC` distribution, statistical error,
                 and lower bin boundaries.
        """
        if self.silence_level <= 1:
            print("Calculating AWC frequency distribution...")

        awc = self.area_weighted_connectivity()

        return self.geographical_distribution(awc, n_bins)

    def inarea_weighted_connectivity_distribution(self, n_bins):
        """
        Return the in-area weighted connectivity frequency distribution.

        Also return estimated statistical error and lower bin boundaries.

        **Example:**

        >>> r(GeoNetwork.SmallTestNetwork().\
                inarea_weighted_connectivity_distribution(n_bins=4)[0])
        array([ 0.1565, 0.3367, 0.3446, 0.1622])

        :type n_bins: number (int)
        :arg n_bins: The number of bins for histogram.

        :rtype: tuple of three 1D Numpy arrays [bin]
        :return: the in-:math:`AWC` distribution, statistical error,
                 and lower bin boundaries.
        """
        if self.silence_level <= 1:
            print("Calculating in-AWC frequency distribution...")

        in_awc = self.inarea_weighted_connectivity()

        return self.geographical_distribution(in_awc, n_bins)

    def outarea_weighted_connectivity_distribution(self, n_bins):
        """
        Return the out-area weighted connectivity frequency distribution.

        Also return estimated statistical error and lower bin boundaries.

        **Example:**

        >>> r(GeoNetwork.SmallTestNetwork().\
                outarea_weighted_connectivity_distribution(n_bins=4)[0])
        array([ 0.1565, 0.3367, 0.3446, 0.1622])

        :type n_bins: number (int)
        :arg n_bins: The number of bins for histogram.

        :rtype: tuple of three 1D Numpy arrays [bin]
        :return: the out-:math:`AWC` distribution, statistical error,
                 and lower bin boundaries.
        """
        if self.silence_level <= 1:
            print("Calculating out-AWC frequency distribution...")

        out_awc = self.outarea_weighted_connectivity()

        return self.geographical_distribution(out_awc, n_bins)

    def area_weighted_connectivity_cumulative_distribution(self, n_bins):
        """
        Return the cumulative area weighted connectivity distribution.

        Also return estimated statistical error and lower bin boundaries.

        **Example:**

        >>> r(GeoNetwork.SmallTestNetwork().\
                area_weighted_connectivity_cumulative_distribution(
        ...         n_bins=4)[0])
        array([ 1. , 0.8435, 0.5068, 0.1622])

        :type n_bins: number (int)
        :arg n_bins: The number of bins for histogram.

        :rtype: tuple of three 1D Numpy arrays [bin]
        :return: the cumulative :math:`AWC` distribution, statistical error,
                 and lower bin boundaries.
        """
        if self.silence_level <= 1:
            print("Calculating cumulative AWC distribution...")

        awc = self.area_weighted_connectivity()

        return self.geographical_cumulative_distribution(awc, n_bins)

    def inarea_weighted_connectivity_cumulative_distribution(self, n_bins):
        """
        Return the cumulative in-area weighted connectivity distribution.

        Also return estimated statistical error and lower bin boundaries.

        **Example:**

        >>> r(GeoNetwork.SmallTestNetwork().\
                inarea_weighted_connectivity_cumulative_distribution(
        ...         n_bins=4)[0])
        array([ 1. , 0.8435, 0.5068, 0.1622])

        :type n_bins: number (int)
        :arg n_bins: The number of bins for histogram.

        :rtype: tuple of three 1D Numpy arrays [bin]
        :return: the cumulative in-:math:`AWC` distribution, statistical error,
                 and lower bin boundaries.
        """
        if self.silence_level <= 1:
            print("Calculating cumulative in-AWC distribution...")

        in_awc = self.inarea_weighted_connectivity()

        return self.geographical_cumulative_distribution(in_awc, n_bins)

    def outarea_weighted_connectivity_cumulative_distribution(self, n_bins):
        """
        Return the cumulative out-area weighted connectivity distribution.

        Also return estimated statistical error and lower bin boundaries.

        **Example:**

        >>> r(GeoNetwork.SmallTestNetwork().\
                outarea_weighted_connectivity_cumulative_distribution(
        ...         n_bins=4)[0])
        array([ 1. , 0.8435, 0.5068, 0.1622])

        :type n_bins: number (int)
        :arg n_bins: The number of bins for histogram.

        :rtype: tuple of three 1D Numpy arrays [bin]
        :return: the cumulative out-:math:`AWC` distribution, statistical
                 error, and lower bin boundaries.
        """
        if self.silence_level <= 1:
            print("Calculating cumulative out-AWC distribution...")

        out_awc = self.outarea_weighted_connectivity()

        return self.geographical_cumulative_distribution(out_awc, n_bins)

    def average_neighbor_area_weighted_connectivity(self):
        """
        Return average neighbor area weighted connectivity.

        .. note::
           Does not use directionality information.

        **Example:**

        >>> r(GeoNetwork.SmallTestNetwork().\
                average_neighbor_area_weighted_connectivity())
        array([ 0.3439, 0.3978, 0.5068, 0.4922, 0.4395, 0.4854])

        :rtype: 1D Numpy array [index]
        :return: the average neighbor area weighted connectivity sequence.
        """
        if self.silence_level <= 1:
            print("Calculating average neighbour AWC...")

        A = self.undirected_adjacency()
        degree = self.degree()
        awc = self.area_weighted_connectivity()
        average_neighbor_awc = A * awc

        #  Normalize by node degree
        average_neighbor_awc[degree != 0] /= degree[degree != 0]
        return average_neighbor_awc

    def max_neighbor_area_weighted_connectivity(self):
        """
        Return maximum neighbor area weighted connectivity.

        .. note::
           Does not use directionality information.

        >>> r(GeoNetwork.SmallTestNetwork().\
                max_neighbor_area_weighted_connectivity())
        array([ 0.5146, 0.5146, 0.5146, 0.499 , 0.499 , 0.4854])

        :rtype: 1D Numpy array [index]
        :return: the maximum neighbor area weighted connectivity sequence.
        """
        if self.silence_level <= 1:
            print("Calculating maximum neighbour AWC...")

        A = self.undirected_adjacency().A
        awc = self.area_weighted_connectivity()
        max_neighbor_awc = np.zeros(self.N)

        for i in range(self.N):
            max_neighbor_awc[i] = awc[A[i, :] == 1].max()

        return max_neighbor_awc

    #
    #  Distance related measures
    #

    #  (Un)directed average link distances

    #  TODO: Discuss geometry correction with Jobst.
    def _calculate_general_average_link_distance(self, adjacency, degrees,
                                                 geometry_corrected=False):
        """
        Return general average link distances (:math:`ALD`).

        This general method is called to calculate undirected average link
        distance, average in-link distance and average out-link distance.

        The resulting sequence can optionally be corrected for biases in
        average link distance arising due to the grid geometry. E.g., for
        regional networks, nodes on the boundaries may have a bias towards
        larger values of :math:`ALD`, while nodes in the center have a bias
        towards smaller values of :math:`ALD`.

        :type adjacency: 2D array [index, index]
        :arg adjacency: The adjacency matrix.
        :type degrees: 1D array [index]
        :arg degrees: The degree sequence.
        :arg bool geometry_corrected: Toggles geometry correction.
        :rtype: 1D array [index]
        :return: the general average link distance sequence.
        """
        D = self.grid.angular_distance()
        k = self.degree()

        average_link_distance = np.zeros(self.N)

        #  Normalize by degree, not by number of nodes!!!
        average_link_distance[k != 0] = \
            (D * adjacency).sum(axis=1)[k != 0] / k[k != 0]

        if geometry_corrected:
            #  Calculate the average link distance for a fully connected
            #  network to correct for geometrical biases, particularly in
            #  regional networks.
            ald_correction = D.mean(axis=1)
            # aldCorrection = angularDistance.max(axis=1)

            #  Correct average link distance
            average_link_distance /= ald_correction

        return average_link_distance

    def average_link_distance(self, geometry_corrected=False):
        """
        Return average link distances (undirected).

        .. note::
           Does not use directionality information.

        **Examples:**

        >>> r(GeoNetwork.SmallTestNetwork().\
                average_link_distance(geometry_corrected=False))
        array([ 0.3885, 0.1943, 0.1456, 0.2433, 0.2912, 0.4847])
        >>> r(GeoNetwork.SmallTestNetwork().\
                average_link_distance(geometry_corrected=True))[:-1]
        array([ 1.5988, 1.0921, 1.0001, 1.6708, 1.6384])

        :arg bool geometry_corrected: Toggles geometry correction.
        :rtype: 1D array [index]
        :return: the average link distance sequence (undirected).
        """
        if self.silence_level <= 1:
            print("Calculating average link distance...")

        A = self.undirected_adjacency().A
        degree = self.degree()

        return self._calculate_general_average_link_distance(
            A, degree, geometry_corrected=geometry_corrected)

    def inaverage_link_distance(self, geometry_corrected=False):
        """
        Return in-average link distances.

        Return regular average link distance for undirected networks.

        **Example:**

        >>> r(GeoNetwork.SmallTestNetwork().\
                inaverage_link_distance(geometry_corrected=False))
        array([ 0.3885, 0.1943, 0.1456, 0.2433, 0.2912, 0.4847])

        :arg bool geometry_corrected: Toggles geometry correction.
        :rtype: 1D array [index]
        :return: the in-average link distance sequence.
        """
        if self.silence_level <= 1:
            print("Calculating in-average link distance...")

        A = self.adjacency.T
        in_degree = self.indegree()

        return self._calculate_general_average_link_distance(
            A, in_degree, geometry_corrected=geometry_corrected)

    def outaverage_link_distance(self, geometry_corrected=False):
        """
        Return out-average link distances.

        Return regular average link distance for undirected networks.

        **Example:**

        >>> r(GeoNetwork.SmallTestNetwork().\
                outaverage_link_distance(geometry_corrected=False))
        array([ 0.3885, 0.1943, 0.1456, 0.2433, 0.2912, 0.4847])

        :arg bool geometry_corrected: Toggles geometry correction.
        :rtype: 1D array [index]
        :return: the out-average link distance sequence.
        """
        if self.silence_level <= 1:
            print("Calculating out-average link distance...")

        A = self.adjacency
        out_degree = self.outdegree()

        return self._calculate_general_average_link_distance(
            A, out_degree, geometry_corrected=geometry_corrected)

    #  (Un)directed total link distances

    def total_link_distance(self, geometry_corrected=False):
        """
        Return the sequence of total link distances for all nodes.

        .. note::
           Does not use directionality information.

        **Example:**

        >>> r(GeoNetwork.SmallTestNetwork().\
                total_link_distance(geometry_corrected=False))
        array([ 0.1886, 0.097 , 0.0486, 0.0838, 0.1498, 0.0837])

        :arg bool geometry_corrected: Toggles geometry correction.
        :rtype: 1D array [index]
        :return: the total link distance sequence.
        """
        if self.silence_level <= 1:
            print("Calculating total link distance...")

        ald = self.average_link_distance(geometry_corrected)
        awc = self.area_weighted_connectivity()

        return ald * awc

    def intotal_link_distance(self, geometry_corrected=False):
        """
        Return the sequence of in-total link distances for all nodes.

        **Example:**

        >>> r(GeoNetwork.SmallTestNetwork().\
                intotal_link_distance(geometry_corrected=False))
        array([ 0.1886, 0.097 , 0.0486, 0.0838, 0.1498, 0.0837])

        :arg bool geometry_corrected: Toggles geometry correction.
        :rtype: 1D array [index]
        :return: the in-total link distance sequence.
        """
        if self.silence_level <= 1:
            print("Calculating in-total link distance...")

        in_ald = self.inaverage_link_distance(geometry_corrected)
        in_awc = self.inarea_weighted_connectivity()

        return in_ald * in_awc

    def outtotal_link_distance(self, geometry_corrected=False):
        """
        Return the sequence of out-total link distances for all nodes.

        **Example:**

        >>> r(GeoNetwork.SmallTestNetwork().\
                outtotal_link_distance(geometry_corrected=False))
        array([ 0.1886, 0.097 , 0.0486, 0.0838, 0.1498, 0.0837])

        :arg bool geometry_corrected: Toggles geometry correction.
        :rtype: 1D array [index]
        :return: the out-total link distance sequence.
        """
        if self.silence_level <= 1:
            print("Calculating out-total link distance...")

        out_ald = self.outaverage_link_distance(geometry_corrected)
        out_awc = self.outarea_weighted_connectivity()

        return out_ald * out_awc

    #  (Un)directed connectivity weighted link distances

    def _calculate_general_connectivity_weighted_distance(self, adjacency,
                                                          degrees):
        """
        Return general connectivity weighted link distances (CWD).

        This method is called to calculate undirected CWD, in-CWD
        and out-CWD.

        :type adjacency: 2D array [index, index]
        :arg adjacency: The adjacency matrix.
        :type degrees: 1D array [index]
        :arg degrees: The degree sequence.
        :rtype: 1D array [index]
        :return: the general connectivity weighted distance sequence.
        """
        D = self.grid.angular_distance()
        connectivity_weighted_distance = np.zeros(self.N)

        cos_lat = self.grid.cos_lat()
        norm = cos_lat.sum()

        for i in range(self.N):
            connectivity_weighted_distance[i] = \
                (adjacency[i, :] * cos_lat * D[i, :]).sum()

        #  Normalize by node degree and total dimensionless area
        connectivity_weighted_distance[degrees != 0] /= \
            degrees[degrees != 0] * norm

        return connectivity_weighted_distance

    def connectivity_weighted_distance(self):
        """
        Return undirected connectivity weighted link distances (CWD).

        .. note::
           Does not use directionality information.

        **Example:**

        >>> r(GeoNetwork.SmallTestNetwork().\
                connectivity_weighted_distance())
        array([ 0.0625, 0.0321, 0.0241, 0.0419, 0.05 , 0.0837])

        :rtype: 1D Numpy array [index]
        :return: the undirected connectivity weighted distance sequence.
        """
        if self.silence_level <= 1:
            print("Calculating connectivity weighted link distance...")

        A = self.undirected_adjacency().A
        degree = self.degree()
        return self._calculate_general_connectivity_weighted_distance(
            A, degree)

    def inconnectivity_weighted_distance(self):
        """
        Return in-connectivity weighted link distances (CWD).

        **Example:**

        >>> r(GeoNetwork.SmallTestNetwork().\
                inconnectivity_weighted_distance())
        array([ 0.0625, 0.0321, 0.0241, 0.0419, 0.05 , 0.0837])

        :rtype: 1D Numpy array [index]
        :return: the in-connectivity weighted distance sequence.
        """
        if self.silence_level <= 1:
            print("Calculating in-connectivity weighted link distance...")

        A = self.adjacency.transpose()
        indegree = self.indegree()

        return self._calculate_general_connectivity_weighted_distance(A,
                                                                      indegree)

    def outconnectivity_weighted_distance(self):
        """
        Return out-connectivity weighted link distances (CWD).

        **Example:**

        >>> r(GeoNetwork.SmallTestNetwork().\
                outconnectivity_weighted_distance())
        array([ 0.0625, 0.0321, 0.0241, 0.0419, 0.05 , 0.0837])

        :rtype: 1D Numpy array [index]
        :return: the out-connectivity weighted distance sequence.
        """
        if self.silence_level <= 1:
            print("Calculating out-connectivity weighted link distance...")

        A = self.adjacency
        outdegree = self.outdegree()

        return self._calculate_general_connectivity_weighted_distance(
            A, outdegree)

    def max_link_distance(self):
        """
        Return maximum angular geodesic link distances.

        .. note::
           Does not use directionality information.

        **Example:**

        >>> r(GeoNetwork.SmallTestNetwork().max_link_distance())
        array([ 0.4847, 0.2911, 0.1938, 0.292 , 0.3887, 0.4847])

        :rtype: 1D Numpy array [index]
        :return: the maximum link distance sequence.
        """
        if self.silence_level <= 1:
            print("Calculating maximum link distance...")

        A = self.undirected_adjacency().A
        D = self.grid.angular_distance()

        maximum_link_distance = (D * A).max(axis=1)
        return maximum_link_distance

    #
    #  Link weighted network measures
    #

    @cached_const('base', 'angular_distance')
    def angular_distance(self):
        """
        Return the angular great circle distance matrix.
        """
        ad = self.grid.angular_distance()
        self.set_link_attribute('angular_distance', ad)
        return ad

    def average_distance_weighted_path_length(self):
        """
        Return average distance weighted path length.

        Returns the average path length link-weighted by the angular
        great circle distance between nodes.

        **Example:**

        >>> r(GeoNetwork.SmallTestNetwork().\
                average_distance_weighted_path_length())
        0.4985

        :rtype: number (float)
        :return: the average distance weighted path length.
        """
        self.angular_distance()
        return self.average_path_length('angular_distance')

    def distance_weighted_closeness(self):
        """
        Return distance weighted closeness.

        Returns the sequence of closeness centralities link-weighted by the
        angular great circle distance between nodes.

        **Example:**

        >>> r(GeoNetwork.SmallTestNetwork().\
                distance_weighted_closeness())
        array([ 2.2378, 2.4501, 2.2396, 2.4501, 2.2396, 1.1982])

        :rtype: 1D Numpy array [index]
        :return: the distance weighted closeness sequence.
        """
        self.angular_distance()
        return self.closeness('angular_distance')

    def local_distance_weighted_vulnerability(self):
        """
        Return local distance weighted vulnerability.

        Return the sequence of vulnerabilities link-weighted by
        the angular great circle distance between nodes.

        **Example:**

        >>> r(GeoNetwork.SmallTestNetwork().\
                local_distance_weighted_vulnerability())
        array([ 0.0325, 0.3137, 0.2056, 0.028 , -0.0283, -0.288 ])

        :rtype: 1D Numpy array [index]
        :return: the local distance weighted vulnerability sequence.
        """
        self.angular_distance()
        return self.local_vulnerability('angular_distance')

    #
    #  Clustering coefficients including geographical information
    #

    #  TODO: Maybe implement this one day...
    def local_tsonis_clustering(self):
        """
        Return local Tsonis clustering.

        This measure of local clustering was introduced in [Tsonis2008a]_.

        :rtype: 1D Numpy array (index)
        :return: the local Tsonis clustering sequence.
        """
        if self.silence_level <= 1:
            print("Calculating local Tsonis clustering coefficients...")

        tsonis_clustering = np.zeros(self.N)
        return tsonis_clustering

    def local_geographical_clustering(self):
        """
        Return local geographical clustering.

        Returns the sequence of local clustering coefficients weighted by the
        inverse angular great circle distance between nodes. This guarantees,
        that short links between spatially neighboring nodes in a triangle are
        weighted higher than long links between nodes that are spatially
        far away.

        Uses a definition of weighted clustering coefficient introduced in
        [Holme2007]_.

        .. note::
           Experimental measure!

        **Example:**

        >>> r(GeoNetwork.SmallTestNetwork().local_geographical_clustering())
        Calculating local weighted clustering coefficient...
        array([ 0. , 0.0998, 0.1489, 0. , 0.2842, 0. ])

        :rtype: 1D Numpy array (index)
        :return: the local geographical clustering sequence.
        """
        ad = self.grid.angular_distance().copy()
        ad[ad == 0] = np.inf
        distance_weighted_adjacency = self.adjacency / ad
        return self.weighted_local_clustering(distance_weighted_adjacency)

    #  TODO: Experimental code!
    #  TODO: Improve documentation (Jobst).
    def nsi_connected_hamming_cluster_tree(self, lon_closed=True,
                                           lat_closed=False, alpha=0.01):
        """
        Perform NSI agglomerative clustering.

        Minimize in each step the Hamming distance between the original and
        the clustered network, but only joins connected clusters.

        Return c,h where c[i,j] = i iff node j is in cluster no. i,
        and 0 otherwise, and h is the corresponding list of total resulting
        relative Hamming distance between 0 and 1. The cluster numbers for all
        nodes and a k clusters solution is then c[:2*N-k,:].max(axis=0)

        :arg bool lon_closed: TODO
        :arg bool lat_closed: TODO
        :arg float alpha: TODO

        :rtype: TODO
        :return: TODO
        """
        N = self.N
        B = np.zeros((N, N)).astype("int")
        width = self.grid.grid()["lon"].size

        for i in range(0, N):
            if i % width > 0:
                B[i, i - 1] = 1
            elif lon_closed:
                B[i, i - 1 + width] = 1
            if i % width < width - 1:
                B[i, i + 1] = 1
            elif lon_closed:
                B[i, i + 1 - width] = 1
            if i >= width:
                B[i, i - width] = 1
            elif lat_closed:
                B[i, i - width + N] = 1
            if i < N - width:
                B[i, i + width] = 1
            elif lat_closed:
                B[i, i + width - N] = 1

        return self.do_nsi_hamming_clustering(admissible_joins=B, alpha=alpha)

    @staticmethod
    def cartesian2latlon(pos):
        return np.arcsin(pos[2]) * 180 / np.pi, \
            np.arctan2(pos[0], pos[1]) * 180 / np.pi

    @staticmethod
    def latlon2cartesian(lat, lon):
        lat *= np.pi/180
        lon *= np.pi/180
        coslat = np.cos(lat)
        return [coslat * np.sin(lon), coslat * np.cos(lon), np.sin(lat)]

    def boundary(self, nodes, geodesic=True, gap=0.0):
        """
        Return a list of ordered lists of nodes on the connected parts of the
        boundary of a subset of nodes and a list of ordered lists of (lat,lon)
        coordinates of the corresponding polygons

        * EXPERIMENTAL! *
        """
        #  Optional import for this experimental method
        try:
            import stripack  # @UnresolvedImport
            # tries to import stripack.so which must have been compiled with
            # f2py -c -m stripack stripack.f90
        except ImportError:
            raise RuntimeError("NOTE: stripack.so not available, boundary() \
                               won't work.")

        N = self.N
        nodes_set = set(nodes)
        if len(nodes_set) >= N:
            return [], [], [], [(0.0, 0.0)]
        # find grid neighbours:
        if geodesic:
            if self.cartesian is not None:
                pos = self.cartesian
            else:
                # find cartesian coordinates of nodes,
                # assuming a perfect unit radius sphere:
                lat = self.grid.lat_sequence() * np.pi / 180
                lon = self.grid.lon_sequence() * np.pi / 180
                pos = self.cartesian = np.zeros((N, 3))
                coslat = np.cos(lat)
                self.cartesian[:, 0] = coslat * np.sin(lon)
                self.cartesian[:, 1] = coslat * np.cos(lon)
                self.cartesian[:, 2] = np.sin(lat)

                # find neighbours of each node in Delaunay triangulation,
                # sorted in counter-clockwise order, using stripack fortran
                # library:
                #  will contain 1-based node indices
                list_ = np.zeros(6*(N-2)).astype("int32")
                #  will contain 1-based list_ indices
                lptr = np.zeros(6*(N-2)).astype("int32")
                #  will contain 1-based list_ indices
                lend = np.zeros(N).astype("int32")
                lnew = 0
                near = np.zeros(N).astype("int32")
                foll = np.zeros(N).astype("int32")
                dist = np.zeros(N)
                ier = 0
                stripack.trmesh(self.cartesian[:, 0],
                                self.cartesian[:, 1],
                                self.cartesian[:, 2],
                                list_, lptr, lend, lnew,  # output vars
                                near, foll, dist,
                                ier)  # output var
                self.grid_neighbours = [None for i in range(N)]
                self.grid_neighbours_set = [None for i in range(N)]
                rN = range(N)
                for i in rN:
                    nbsi = []
                    ptr0 = ptr = lend[i]-1
                    for j in rN:
                        nbsi.append(list_[ptr]-1)
                        ptr = lptr[ptr]-1
                        if ptr == ptr0:
                            break
                    self.grid_neighbours[i] = nbsi
                    self.grid_neighbours_set[i] = set(nbsi)
        else:
            raise NotImplementedError("Not yet implemented for \
                                      lat-lon-regular grids!")

        remaining = nodes_set.copy()
        boundary = []
        shape = []
        fullshape = []
        representative = []
        # find a node on the boundary and an outer neighbour:
        lam = 0.5 + gap/2
        lam1 = 1-lam
        while remaining:
            i = list(remaining)[0]
            this_remove = [i]
            cont = False
            while self.grid_neighbours_set[i] <= nodes_set:
                i = self.grid_neighbours[i][int(np.floor(
                    len(self.grid_neighbours[i])*random.uniform()))]
                if i not in remaining:  # we had this earlier
                    cont = True
                    break
                this_remove.append(i)
            remaining -= set(this_remove)
            # if len(nodes_set)==151: print(i,this_remove,remaining,cont)
            if cont:
                continue
            o = list(self.grid_neighbours_set[i] - nodes_set)[0]

            # traverse boundary:
            partial_boundary = [i]
            partial_shape = [lam*pos[i] + lam1*pos[o]]
            partial_fullshape = [0.49*pos[i] + 0.51*pos[o]]
            steps = [(i, o)]
            for it in range(N):  # at most this many steps we need
                nbi = self.grid_neighbours[i]
                j = nbi[0]
                try:
                    j = nbi[(nbi.index(o)-1) % len(nbi)]
                except IndexError:
                    print("O!", i, o, j, nbi, self.grid_neighbours[o], steps)
                    raise
                if j in nodes_set:
                    i = j
                    partial_boundary.append(i)
                    try:
                        remaining.remove(i)
                    except KeyError:
                        pass
                else:
                    partial_fullshape.append(
                        0.32*pos[i]+0.34*pos[o]+0.34*pos[j])
                    o = j
                partial_shape.append(lam*pos[i] + lam1*pos[o])
                partial_fullshape.append(0.49*pos[i] + 0.51*pos[o])
                if (i, o) in steps:
                    break
                steps.append((i, o))

            mind2 = np.inf
            latlon_shape = []
            latlon_fullshape = []
            length = len(partial_shape)-1
            off = length/2
            for it in range(length):
                pos1 = partial_shape[it]
                pos2 = partial_shape[(it+off) % length]
                latlon_shape.append(self.cartesian2latlon(pos1))
                d2 = ((pos2-pos1)**2).sum()
                if d2 < mind2:
                    rep = self.cartesian2latlon((pos1+pos2)/2)
                    mind2 = d2
            latlon_shape.append(self.cartesian2latlon(partial_shape[-1]))
            for it, _ in enumerate(partial_fullshape):
                pos1 = partial_fullshape[it]
                latlon_fullshape.append(self.cartesian2latlon(pos1))

            boundary.append(partial_boundary)
            shape.append(latlon_shape)
            fullshape.append(latlon_fullshape)
            representative.append(rep)

        # TODO: sort sub-regions by descending size!
        return boundary, shape, fullshape, representative<|MERGE_RESOLUTION|>--- conflicted
+++ resolved
@@ -114,13 +114,8 @@
             used.
         """
         if self.silence_level <= 1:
-<<<<<<< HEAD
-            print("Setting area weights according to type " \
-                  + str(node_weight_type) + "...")
-=======
-            print("Setting area weights according to type " +
-                  str(node_weight_type) + "...")
->>>>>>> a173aea0
+            print(f"Setting area weights according to type "
+                  "{node_weight_type} ...")
 
         #  Set instance variable accordingly
         self.node_weight_type = node_weight_type
@@ -213,12 +208,8 @@
         if fileformat in ["graphml", "graphmlz", "graphviz"]:
             self.graph.save(filename, format=fileformat)
         else:
-            print("ERROR: the chosen format is not supported by save_for_cgv \
-<<<<<<< HEAD
-for use with the CGV software.")
-=======
-                  for use with the CGV software.")
->>>>>>> a173aea0
+            print("ERROR: the chosen format is not supported by save_for_cgv "
+                  "for use with the CGV software.")
 
     @staticmethod
     def Load(filename_network, filename_grid, fileformat=None,
@@ -393,13 +384,8 @@
         #  FIXME: Add example
 
         if silence_level <= 1:
-<<<<<<< HEAD
-            print("Generating Barabasi-Albert random graph (n = " \
-                  + str(n_nodes) + ", m = " + str(n_links) + ")...")
-=======
-            print("Generating Barabasi-Albert random graph (n = " +
-                  str(n_nodes) + ", m = " + str(n_links) + ")...")
->>>>>>> a173aea0
+            print(f"Generating Barabasi-Albert random graph "
+                  "(n = {n_nodes}, m = {n_links})...")
 
         graph = igraph.Graph.Barabasi(n_nodes, n_links)
 
@@ -446,11 +432,7 @@
         ...         silence_level=2)
         ...     n = net.n_links
         >>> print(net.link_density)
-<<<<<<< HEAD
-        0.466666666667
-=======
         0.4666666666666667
->>>>>>> a173aea0
 
         :type degrees: 1D array [index]
         :arg degrees: The original degree sequence.
@@ -463,12 +445,8 @@
         :return: the configuration model network.
         """
         if silence_level <= 1:
-            print("Generating configuration model random graph from degree \
-<<<<<<< HEAD
-sequence...")
-=======
-                  sequence...")
->>>>>>> a173aea0
+            print("Generating configuration model random graph from degree "
+                  "sequence...")
 
         graph = igraph.Graph.Degree_Sequence(list(degrees))
 
@@ -528,12 +506,8 @@
         :arg inaccuracy: The inaccuracy with which to conserve :math:`p(l)`.
         """
         if self.silence_level <= 1:
-            print("Randomly rewiring given graph, preserving the degree \
-<<<<<<< HEAD
-sequence and link distance distribution...")
-=======
-                  sequence and link distance distribution...")
->>>>>>> a173aea0
+            print("Randomly rewiring given graph, preserving the degree "
+                  "sequence and link distance distribution...")
         #  Get number of nodes
         N = self.N
         #  Get number of links
@@ -590,13 +564,9 @@
         """
         #  FIXME: Add example
         if self.silence_level <= 1:
-            print("Randomly rewiring given graph, preserving the degree \
-<<<<<<< HEAD
-sequence, link distance distribution and average link distance sequence...")
-=======
-                  sequence, link distance distribution and average link \
-                  distance sequence...")
->>>>>>> a173aea0
+            print("Randomly rewiring given graph, preserving the degree "
+                  "sequence, link distance distribution and average link "
+                  "distance sequence...")
 
         #  Get number of nodes
         N = int(self.N)
@@ -648,14 +618,9 @@
         """
         #  FIXME: Add example
         if self.silence_level <= 1:
-            print("Randomly rewiring given graph, preserving the degree \
-<<<<<<< HEAD
-sequence, degree-degree correlations, link distance distribution and \
-average link distance sequence...")
-=======
-                  sequence, degree-degree correlations, link distance \
-                  distribution and average link distance sequence...")
->>>>>>> a173aea0
+            print("Randomly rewiring given graph, preserving the degree "
+                  "sequence, degree-degree correlations, link distance "
+                  "distribution and average link distance sequence...")
 
         #  Get number of nodes
         N = int(self.N)
@@ -741,15 +706,9 @@
         #  Count pairs and links by distance
         n_pairs_by_dist = {}
         n_links_by_dist = {}
-<<<<<<< HEAD
-        for j in xrange(0, N):
-            print(j)
-            for i in xrange(0, j):
-=======
         for j in range(0, N):
             print(j)
             for i in range(0, j):
->>>>>>> a173aea0
                 d = D[i, j]
                 try:
                     n_pairs_by_dist[d] += 1
@@ -773,15 +732,9 @@
 
         #  Link new pairs with respective probability
         A_new = np.zeros((N, N))
-<<<<<<< HEAD
-        for j in xrange(0, N):
-            print("new ", j)
-            for i in xrange(0, j):
-=======
         for j in range(0, N):
             print("new ", j)
             for i in range(0, j):
->>>>>>> a173aea0
                 d = D[i, j]
                 if p_by_dist[d] >= np.random.random():
                     A_new[i, j] = A_new[j, i] = 1
